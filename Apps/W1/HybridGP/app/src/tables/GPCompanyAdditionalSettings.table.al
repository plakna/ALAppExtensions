--- conflicted
+++ resolved
@@ -16,10 +16,6 @@
             InitValue = true;
             DataClassification = SystemMetadata;
         }
-<<<<<<< HEAD
-        field(11; "Oldest GL Year to Migrate"; Integer)
-        {
-=======
         field(11; "Migrate Vendor Classes"; Boolean)
         {
             InitValue = false;
@@ -28,7 +24,10 @@
         field(12; "Migrate Customer Classes"; Boolean)
         {
             InitValue = false;
->>>>>>> d60f71fa
+            DataClassification = SystemMetadata;
+        }
+        field(13; "Oldest GL Year to Migrate"; Integer)
+        {
             DataClassification = SystemMetadata;
         }
     }
@@ -52,14 +51,6 @@
         exit(MigrateInactiveCheckbooks);
     end;
 
-<<<<<<< HEAD
-    procedure GetInitialYear(): Integer
-    begin
-        if Rec.Get(CompanyName()) then
-            exit(Rec."Oldest GL Year to Migrate");
-
-        exit(0);
-=======
     procedure GetMigrateVendorClasses(): Boolean
     var
         MigrateVendorClasses: Boolean;
@@ -78,6 +69,13 @@
             MigrateCustomerClasses := Rec."Migrate Customer Classes";
 
         exit(MigrateCustomerClasses);
->>>>>>> d60f71fa
     end;
+
+    procedure GetInitialYear(): Integer
+    begin
+        if Rec.Get(CompanyName()) then
+            exit(Rec."Oldest GL Year to Migrate");
+
+        exit(0);
+    end;   
 }