--- conflicted
+++ resolved
@@ -26,14 +26,13 @@
             InitValue = false;
             DataClassification = SystemMetadata;
         }
-<<<<<<< HEAD
-        field(13; "Oldest GL Year to Migrate"; Integer)
-        {
-=======
         field(13; "Migrate Item Classes"; Boolean)
         {
             InitValue = false;
->>>>>>> 515f9102
+            DataClassification = SystemMetadata;
+        }
+        field(14; "Oldest GL Year to Migrate"; Integer)
+        {
             DataClassification = SystemMetadata;
         }
     }
@@ -77,15 +76,6 @@
         exit(MigrateCustomerClasses);
     end;
 
-<<<<<<< HEAD
-    procedure GetInitialYear(): Integer
-    begin
-        if Rec.Get(CompanyName()) then
-            exit(Rec."Oldest GL Year to Migrate");
-
-        exit(0);
-    end;   
-=======
     procedure GetMigrateItemClasses(): Boolean
     var
         MigrateItemClasses: Boolean;
@@ -95,5 +85,12 @@
 
         exit(MigrateItemClasses);
     end;
->>>>>>> 515f9102
+
+    procedure GetInitialYear(): Integer
+    begin
+        if Rec.Get(CompanyName()) then
+            exit(Rec."Oldest GL Year to Migrate");
+
+        exit(0);
+    end;
 }