--- conflicted
+++ resolved
@@ -1,42 +1,4 @@
 {
-<<<<<<< HEAD
-    "id": "b70cdbee-da69-4029-bafe-be2a1977301c",
-    "name": "Barcode",
-    "publisher": "Microsoft",
-    "brief": "Barcode providers for Dynamics 365 Business Central",
-    "description": "Barcode encoders for easy integration of barcodes in Dynamics 365 Business Central.",
-    "version": "19.1.0.0",
-    "privacyStatement": "https://go.microsoft.com/fwlink/?linkid=724009",
-    "EULA": "https://go.microsoft.com/fwlink/?linkid=2009120",
-    "help": "https://go.microsoft.com/fwlink/?linkid=2103698",
-    "url": "https://go.microsoft.com/fwlink/?linkid=724011",
-    "contextSensitiveHelpUrl": "https://docs.microsoft.com/dynamics365/business-central/",
-    "platform": "19.0.0.0",
-    "dependencies": [{
-            "id": "7e3b999e-1182-45d2-8b82-d5127ddba9b2",
-            "name": "DotNet Aliases",
-            "publisher": "Microsoft",
-            "version": "19.1.0.0"
-        },
-        {
-            "id": "b185fd4a-677b-48d3-a701-768de7563df0",
-            "name": "Regex",
-            "publisher": "Microsoft",
-            "version": "19.1.0.0"
-        },
-        {
-            "id": "e31ad830-3d46-472e-afeb-1d3d35247943",
-            "name": "BLOB Storage",
-            "publisher": "Microsoft",
-            "version": "19.1.0.0"
-        }
-    ],
-    "target": "OnPrem",
-    "idRanges": [{
-        "from": 9203,
-        "to": 9222
-    }]
-=======
     "id":  "b70cdbee-da69-4029-bafe-be2a1977301c",
     "name":  "Barcode",
     "publisher":  "Microsoft",
@@ -61,6 +23,12 @@
                              "name":  "Regex",
                              "publisher":  "Microsoft",
                              "version":  "19.2.0.0"
+                         },
+                         {
+                             "id": "e31ad830-3d46-472e-afeb-1d3d35247943",
+                             "name": "BLOB Storage",
+                             "publisher": "Microsoft",
+                             "version": "19.2.0.0"
                          }
                      ],
     "target":  "OnPrem",
@@ -70,5 +38,4 @@
                          "to":  9221
                      }
                  ]
->>>>>>> 0d032cf8
 }