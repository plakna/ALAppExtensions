--- conflicted
+++ resolved
@@ -74,7 +74,6 @@
         Sender.ModifyGLAccount(true);
     end;
 
-<<<<<<< HEAD
     [EventSubscriber(ObjectType::Codeunit, Codeunit::"GL Acc. Data Migration Facade", 'OnCreateOpeningBalanceTrx', '', true, true)]
     procedure OnCreateOpeningBalanceTrx(VAR Sender: Codeunit "GL Acc. Data Migration Facade"; RecordIdToMigrate: RecordId)
     var
@@ -134,8 +133,6 @@
         end;
     end;
 
-=======
->>>>>>> 53e76570
     local procedure MigrateAccountDetails(GPAccount: Record "GP Account"; GLAccDataMigrationFacade: Codeunit "GL Acc. Data Migration Facade")
     var
         HelperFunctions: Codeunit "Helper Functions";
@@ -160,20 +157,28 @@
         GPGLTransactions: Record "GP GLTransactions";
         GenJournalLine: Record "Gen. Journal Line";
         GPFiscalPeriods: Record "GP Fiscal Periods";
-        Sender: Codeunit "Data Migration Facade Helper";
+        GPCompanyAdditionalSettings: Record "GP Company Additional Settings";
+        DataMigrationFacadeHelper: Codeunit "Data Migration Facade Helper";
         PostingGroupCode: Text;
         DimSetID: Integer;
-    begin
+        InitialYear: Integer;
+    begin
+        InitialYear := GPCompanyAdditionalSettings.GetInitialYear();
+
         GPGLTransactions.Reset();
         GPGLTransactions.SetCurrentKey(YEAR1, PERIODID, ACTINDX);
         GPGLTransactions.SetFilter(ACTINDX, '= %1', GPAccount.AcctIndex);
+
+        if InitialYear > 0 then
+            GPGLTransactions.SetFilter(YEAR1, '>= %1', InitialYear);
+
         if GPGLTransactions.FindSet() then
             repeat
                 PostingGroupCode := PostingGroupCodeTxt + format(GPGLTransactions.YEAR1) + '-' + format(GPGLTransactions.PERIODID);
 
                 if GPFiscalPeriods.Get(GPGLTransactions.PERIODID, GPGLTransactions.YEAR1) then begin
-                    Sender.CreateGeneralJournalBatchIfNeeded(CopyStr(PostingGroupCode, 1, 10), '', '');
-                    Sender.CreateGeneralJournalLine(
+                    DataMigrationFacadeHelper.CreateGeneralJournalBatchIfNeeded(CopyStr(PostingGroupCode, 1, 10), '', '');
+                    DataMigrationFacadeHelper.CreateGeneralJournalLine(
                         GenJournalLine,
                         CopyStr(PostingGroupCode, 1, 10),
                         CopyStr(GlDocNoTxt, 1, 20),
@@ -196,25 +201,25 @@
 
     local procedure CreateDimSet(GPGLTransactions: Record "GP GLTransactions"): Integer
     var
-        TempDimSetEntry: Record "Dimension Set Entry" temporary;
-        DimVal: Record "Dimension Value";
+        TempDimensionSetEntry: Record "Dimension Set Entry" temporary;
+        DimensionValue: Record "Dimension Value";
         GPSegments: Record "GP Segments";
         HelperFunctions: Codeunit "Helper Functions";
-        DimMgt: Codeunit DimensionManagement;
+        DimensionManagement: Codeunit DimensionManagement;
         NewDimSetID: Integer;
     begin
         if GPSegments.FindSet() then
             repeat
-                DimVal.Get(HelperFunctions.CheckDimensionName(GPSegments.Id), GetSegmentValue(GPGLTransactions, GPSegments.SegmentNumber));      //'0000'); GPGLTransactions ACTNUMBR_1 - 9
-                TempDimSetEntry.Init();
-                TempDimSetEntry.Validate("Dimension Code", DimVal."Dimension Code");
-                TempDimSetEntry.Validate("Dimension Value Code", DimVal.Code);
-                TempDimSetEntry.Validate("Dimension Value ID", DimVal."Dimension Value ID");
-                TempDimSetEntry.Insert(true);
+                DimensionValue.Get(HelperFunctions.CheckDimensionName(GPSegments.Id), GetSegmentValue(GPGLTransactions, GPSegments.SegmentNumber));      //'0000'); GPGLTransactions ACTNUMBR_1 - 9
+                TempDimensionSetEntry.Init();
+                TempDimensionSetEntry.Validate("Dimension Code", DimensionValue."Dimension Code");
+                TempDimensionSetEntry.Validate("Dimension Value Code", DimensionValue.Code);
+                TempDimensionSetEntry.Validate("Dimension Value ID", DimensionValue."Dimension Value ID");
+                TempDimensionSetEntry.Insert(true);
             until GPSegments.Next() = 0;
 
-        NewDimSetID := DimMgt.GetDimensionSetID(TempDimSetEntry);
-        TempDimSetEntry.DeleteAll();
+        NewDimSetID := DimensionManagement.GetDimensionSetID(TempDimensionSetEntry);
+        TempDimensionSetEntry.DeleteAll();
         exit(NewDimSetID);
     end;
 
