// ------------------------------------------------------------------------------------------------
// Copyright (c) Microsoft Corporation. All rights reserved.
// Licensed under the MIT License. See License.txt in the project root for license information.
// ------------------------------------------------------------------------------------------------
namespace Microsoft.Integration.DynamicsFieldService;

using Microsoft.Integration.Dataverse;
using Microsoft.Integration.D365Sales;
using Microsoft.Service.Setup;
using Microsoft.Integration.SyncEngine;
using Microsoft.Inventory.Location;
using Microsoft.Service.Document;
using Microsoft.Inventory.Setup;
using Microsoft.Utilities;
using Microsoft.Inventory.Item;
using System.Threading;
using Microsoft.Projects.Project.Job;
using Microsoft.Service.Item;
using Microsoft.Projects.Resources.Resource;
using Microsoft.Projects.Project.Journal;
using System.Environment.Configuration;

codeunit 6611 "FS Setup Defaults"
{
    var
        CRMProductName: Codeunit "CRM Product Name";
        JobQueueCategoryLbl: Label 'BCI INTEG', Locked = true;
        OptionJobQueueCategoryLbl: Label 'BCI OPTION', Locked = true;
        CategoryTok: Label 'AL Field Service Integration', Locked = true;
        JobQueueEntryNameTok: Label ' %1 - %2 synchronization job.', Comment = '%1 = The Integration Table Name to synchronized (ex. CUSTOMER), %2 = CRM product name';
        IntegrationTablePrefixTok: Label 'Dynamics CRM', Comment = 'Product name', Locked = true;

    internal procedure ResetConfiguration(var FSConnectionSetup: Record "FS Connection Setup")
    var
        CDSIntegrationMgt: Codeunit "CDS Integration Mgt.";
<<<<<<< HEAD
        FSIntegrationMgt: Codeunit "FS Integration Mgt.";
=======
        CRMSetupDefault: Codeunit "CRM Setup Defaults";
>>>>>>> 3639fa46
        IsHandled: Boolean;
    begin
        IsHandled := false;
        OnBeforeResetConfiguration(FSConnectionSetup, IsHandled);
        if IsHandled then
            exit;

        CDSIntegrationMgt.RegisterConnection();
        CDSIntegrationMgt.ActivateConnection();

        if FSConnectionSetup."Integration Type" in [FSConnectionSetup."Integration Type"::Project,
                                                    FSConnectionSetup."Integration Type"::Both] then begin
            ResetProjectTaskMapping(FSConnectionSetup, 'PROJECTTASK', true);
            ResetProjectJournalLineWOProductMapping(FSConnectionSetup, 'PJLINE-WORDERPRODUCT', true);
            ResetProjectJournalLineWOServiceMapping(FSConnectionSetup, 'PJLINE-WORDERSERVICE', true);
        end;

        ResetServiceItemCustomerAssetMapping(FSConnectionSetup, 'SVCITEM-CUSTASSET', true);
        ResetResourceBookableResourceMapping(FSConnectionSetup, 'RESOURCE-BOOKABLERSC', true);
<<<<<<< HEAD
        ResetLocationMapping(FSConnectionSetup, 'LOCATION', true);

        if FSConnectionSetup."Integration Type" in [FSConnectionSetup."Integration Type"::Service,
                                                    FSConnectionSetup."Integration Type"::Both] then begin
            ResetServiceOrderTypeMapping(FSConnectionSetup, 'SRVORDERTYPE', true);
            ResetServiceOrderMapping(FSConnectionSetup, 'SRVORDER', true);
            ResetServiceOrderItemLineMapping(FSConnectionSetup, 'SRVORDERITEMLINE', true);
            ResetServiceOrderLineItemMapping(FSConnectionSetup, 'SRVORDERLINE-ITEM', true);
            ResetServiceOrderLineServiceItemMapping(FSConnectionSetup, 'SRVORDERLINE-SERVICE', true);
            ResetServiceOrderLineResourceMapping(FSConnectionSetup, 'SRVORDERLINE-RESOURC', true);

            if IsNullGuid(FSConnectionSetup."Default Work Order Incident ID") then
                FSConnectionSetup."Default Work Order Incident ID" := FSIntegrationMgt.GenerateDefaultWorkOrderIncident();

            FSIntegrationMgt.EnableServiceOrderArchive();
        end;

=======
        ResetLocationMapping(FSConnectionSetup, 'LOCATION', true, false);
        CRMSetupDefault.ResetItemProductMapping('ITEM-PRODUCT', true);
>>>>>>> 3639fa46
        SetCustomIntegrationsTableMappings(FSConnectionSetup);
    end;

    internal procedure ResetProjectTaskMapping(var FSConnectionSetup: Record "FS Connection Setup"; IntegrationTableMappingName: Code[20]; ShouldRecreateJobQueueEntry: Boolean)
    var
        IntegrationTableMapping: Record "Integration Table Mapping";
        IntegrationFieldMapping: Record "Integration Field Mapping";
        JobTask: Record "Job Task";
        FSProjectTask: Record "FS Project Task";
        IsHandled: Boolean;
    begin
        IsHandled := false;
        OnBeforeResetProjectTaskMapping(IntegrationTableMappingName, ShouldRecreateJobQueueEntry, IsHandled);
        if IsHandled then
            exit;

        JobTask.Reset();
        JobTask.SetRange("Job Task Type", JobTask."Job Task Type"::Posting);
        InsertIntegrationTableMapping(
          IntegrationTableMapping, IntegrationTableMappingName,
          Database::"Job Task", Database::"FS Project Task",
          FSProjectTask.FieldNo(ProjectTaskId), FSProjectTask.FieldNo(ModifiedOn),
          '', '', false);

        IntegrationTableMapping.SetTableFilter(
          GetTableFilterFromView(Database::"Job Task", JobTask.TableCaption(), JobTask.GetView()));
        if not ShouldResetServiceItemMapping() then
            IntegrationTableMapping."Dependency Filter" := 'CUSTOMER|RESOURCE-BOOKABLERSC'
        else
            IntegrationTableMapping."Dependency Filter" := 'CUSTOMER|RESOURCE-BOOKABLERSC|SVCITEM-CUSTASSET';
        IntegrationTableMapping.Modify();

        InsertIntegrationFieldMapping(
          IntegrationTableMappingName,
          JobTask.FieldNo("Job No."),
          FSProjectTask.FieldNo(ProjectNumber),
          IntegrationFieldMapping.Direction::ToIntegrationTable,
          '', true, false);

        InsertIntegrationFieldMapping(
          IntegrationTableMappingName,
          JobTask.FieldNo("Job Task No."),
          FSProjectTask.FieldNo(ProjectTaskNumber),
          IntegrationFieldMapping.Direction::ToIntegrationTable,
          '', true, false);

        InsertIntegrationFieldMapping(
          IntegrationTableMappingName,
          JobTask.FieldNo(Description),
          FSProjectTask.FieldNo(Description),
          IntegrationFieldMapping.Direction::ToIntegrationTable,
          '', true, false);

        RecreateJobQueueEntryFromIntTableMapping(IntegrationTableMapping, 1, ShouldRecreateJobQueueEntry, 5);
    end;

    internal procedure ResetProjectJournalLineWOProductMapping(var FSConnectionSetup: Record "FS Connection Setup"; IntegrationTableMappingName: Code[20]; ShouldRecreateJobQueueEntry: Boolean)
    var
        IntegrationTableMapping: Record "Integration Table Mapping";
        IntegrationFieldMapping: Record "Integration Field Mapping";
        FSWorkOrderProduct: Record "FS Work Order Product";
        JobJournalLine: Record "Job Journal Line";
        CDSCompany: Record "CDS Company";
        CDSIntegrationMgt: Codeunit "CDS Integration Mgt.";
        IsHandled: Boolean;
        EmptyGuid: Guid;
    begin
        IsHandled := false;
        OnBeforeResetProjectJournalLineWOProductMapping(IntegrationTableMappingName, ShouldRecreateJobQueueEntry, IsHandled);
        if IsHandled then
            exit;

        FSWorkOrderProduct.Reset();
        FSWorkOrderProduct.SetRange(StateCode, FSWorkOrderProduct.StateCode::Active);
        FSWorkOrderProduct.SetFilter(ProjectTask, '<>' + Format(EmptyGuid));
        case FSConnectionSetup."Line Synch. Rule" of
            "FS Work Order Line Synch. Rule"::LineUsed:
                FSWorkOrderProduct.SetFilter(LineStatus, Format(FSWorkOrderProduct.LineStatus::Estimated) + '|' + Format(FSWorkOrderProduct.LineStatus::Used));
            "FS Work Order Line Synch. Rule"::WorkOrderCompleted:
                FSWorkOrderProduct.SetFilter(WorkOrderStatus, Format(FSWorkOrderProduct.WorkOrderStatus::Completed) + '|' + Format(FSWorkOrderProduct.WorkOrderStatus::Posted));
        end;
        FSWorkOrderProduct.SetFilter(ProjectTask, '<>' + Format(EmptyGuid));
        if CDSIntegrationMgt.GetCDSCompany(CDSCompany) then
            FSWorkOrderProduct.SetRange(CompanyId, CDSCompany.CompanyId);

        InsertIntegrationTableMapping(
          IntegrationTableMapping, IntegrationTableMappingName,
          Database::"Job Journal Line", Database::"FS Work Order Product",
          FSWorkOrderProduct.FieldNo(WorkOrderProductId), FSWorkOrderProduct.FieldNo(ModifiedOn),
          '', '', false);

        IntegrationTableMapping.SetIntegrationTableFilter(
          GetTableFilterFromView(Database::"FS Work Order Product", FSWorkOrderProduct.TableCaption(), FSWorkOrderProduct.GetView()));
        IntegrationTableMapping."Dependency Filter" := 'CUSTOMER|ITEM-PRODUCT';
        IntegrationTableMapping."Deletion-Conflict Resolution" := IntegrationTableMapping."Deletion-Conflict Resolution"::"Restore Records";
        IntegrationTableMapping.Modify();

        InsertIntegrationFieldMapping(
          IntegrationTableMappingName,
          JobJournalLine.FieldNo(Description),
          FSWorkOrderProduct.FieldNo(Name),
          IntegrationFieldMapping.Direction::FromIntegrationTable,
          '', true, false);

        InsertIntegrationFieldMapping(
          IntegrationTableMappingName,
          JobJournalLine.FieldNo("External Document No."),
          FSWorkOrderProduct.FieldNo(WorkOrderName),
          IntegrationFieldMapping.Direction::FromIntegrationTable,
          '', true, false);

        InsertIntegrationFieldMapping(
          IntegrationTableMappingName,
          JobJournalLine.FieldNo(Quantity),
          FSWorkOrderProduct.FieldNo(Quantity),
          IntegrationFieldMapping.Direction::FromIntegrationTable,
          '', true, false);

        InsertIntegrationFieldMapping(
          IntegrationTableMappingName,
          JobJournalLine.FieldNo("Qty. to Transfer to Invoice"),
          FSWorkOrderProduct.FieldNo(QtyToBill),
          IntegrationFieldMapping.Direction::FromIntegrationTable,
          '', true, false);

        InsertIntegrationFieldMapping(
          IntegrationTableMappingName,
          JobJournalLine.FieldNo("Currency Code"),
          FSWorkOrderProduct.FieldNo(TransactionCurrencyId),
          IntegrationFieldMapping.Direction::FromIntegrationTable,
          '', true, false);

        InsertIntegrationFieldMapping(
          IntegrationTableMappingName,
          JobJournalLine.FieldNo("Location Code"),
          FSWorkOrderProduct.FieldNo(WarehouseId),
          IntegrationFieldMapping.Direction::FromIntegrationTable,
          '', true, false);

        OnAfterResetProjectJournalLineWOProductMapping(IntegrationTableMappingName);

        RecreateJobQueueEntryFromIntTableMapping(IntegrationTableMapping, 1, ShouldRecreateJobQueueEntry, 5);
    end;

    internal procedure ResetProjectJournalLineWOServiceMapping(var FSConnectionSetup: Record "FS Connection Setup"; IntegrationTableMappingName: Code[20]; ShouldRecreateJobQueueEntry: Boolean)
    var
        IntegrationTableMapping: Record "Integration Table Mapping";
        IntegrationFieldMapping: Record "Integration Field Mapping";
        FSWorkOrderService: Record "FS Work Order Service";
        JobJournalLine: Record "Job Journal Line";
        CDSCompany: Record "CDS Company";
        CDSIntegrationMgt: Codeunit "CDS Integration Mgt.";
        IsHandled: Boolean;
        EmptyGuid: Guid;
    begin
        IsHandled := false;
        OnBeforeResetProjectJournalLineWOServiceMapping(IntegrationTableMappingName, ShouldRecreateJobQueueEntry, IsHandled);
        if IsHandled then
            exit;

        FSWorkOrderService.Reset();
        FSWorkOrderService.SetRange(StateCode, FSWorkOrderService.StateCode::Active);
        FSWorkOrderService.SetFilter(ProjectTask, '<>' + Format(EmptyGuid));
        case FSConnectionSetup."Line Synch. Rule" of
            "FS Work Order Line Synch. Rule"::LineUsed:
                FSWorkOrderService.SetFilter(LineStatus, Format(FSWorkOrderService.LineStatus::Estimated) + '|' + Format(FSWorkOrderService.LineStatus::Used));
            "FS Work Order Line Synch. Rule"::WorkOrderCompleted:
                FSWorkOrderService.SetFilter(WorkOrderStatus, Format(FSWorkOrderService.WorkOrderStatus::Completed) + '|' + Format(FSWorkOrderService.WorkOrderStatus::Posted));
        end;
        if CDSIntegrationMgt.GetCDSCompany(CDSCompany) then
            FSWorkOrderService.SetRange(CompanyId, CDSCompany.CompanyId);
        InsertIntegrationTableMapping(
          IntegrationTableMapping, IntegrationTableMappingName,
          Database::"Job Journal Line", Database::"FS Work Order Service",
          FSWorkOrderService.FieldNo(WorkOrderServiceId), FSWorkOrderService.FieldNo(ModifiedOn),
          '', '', false);

        IntegrationTableMapping.SetIntegrationTableFilter(
          GetTableFilterFromView(Database::"FS Work Order Service", FSWorkOrderService.TableCaption(), FSWorkOrderService.GetView()));

        IntegrationTableMapping."Dependency Filter" := 'CUSTOMER|ITEM-PRODUCT|RESOURCE-BOOKABLERSC';
        IntegrationTableMapping."Deletion-Conflict Resolution" := IntegrationTableMapping."Deletion-Conflict Resolution"::"Restore Records";
        IntegrationTableMapping.Modify();

        InsertIntegrationFieldMapping(
          IntegrationTableMappingName,
          JobJournalLine.FieldNo(Description),
          FSWorkOrderService.FieldNo(Name),
          IntegrationFieldMapping.Direction::FromIntegrationTable,
          '', true, false);

        InsertIntegrationFieldMapping(
          IntegrationTableMappingName,
          JobJournalLine.FieldNo("External Document No."),
          FSWorkOrderService.FieldNo(WorkOrderName),
          IntegrationFieldMapping.Direction::FromIntegrationTable,
          '', true, false);

        InsertIntegrationFieldMapping(
          IntegrationTableMappingName,
          JobJournalLine.FieldNo(Quantity),
          FSWorkOrderService.FieldNo(Duration),
          IntegrationFieldMapping.Direction::FromIntegrationTable,
          '', true, false);

        InsertIntegrationFieldMapping(
          IntegrationTableMappingName,
          JobJournalLine.FieldNo("Qty. to Transfer to Invoice"),
          FSWorkOrderService.FieldNo(DurationToBill),
          IntegrationFieldMapping.Direction::FromIntegrationTable,
          '', true, false);

        InsertIntegrationFieldMapping(
          IntegrationTableMappingName,
          JobJournalLine.FieldNo("Currency Code"),
          FSWorkOrderService.FieldNo(TransactionCurrencyId),
          IntegrationFieldMapping.Direction::FromIntegrationTable,
          '', true, false);

        OnAfterResetProjectJournalLineWOServiceMapping(IntegrationTableMappingName);

        RecreateJobQueueEntryFromIntTableMapping(IntegrationTableMapping, 1, ShouldRecreateJobQueueEntry, 5);
    end;

    internal procedure ResetResourceBookableResourceMapping(var FSConnectionSetup: Record "FS Connection Setup"; IntegrationTableMappingName: Code[20]; ShouldRecreateJobQueueEntry: Boolean)
    var
        IntegrationTableMapping: Record "Integration Table Mapping";
        IntegrationFieldMapping: Record "Integration Field Mapping";
        FSBookableResource: Record "FS Bookable Resource";
        Resource: Record Resource;
        CDSCompany: Record "CDS Company";
        CDSIntegrationMgt: Codeunit "CDS Integration Mgt.";
        IsHandled: Boolean;
        EmptyGuid: Guid;
    begin
        IsHandled := false;
        OnBeforeResetResourceBookableResourceMapping(IntegrationTableMappingName, ShouldRecreateJobQueueEntry, IsHandled);
        if IsHandled then
            exit;

        Resource.SetRange(Blocked, false);
        Resource.SetRange("Use Time Sheet", false);
        Resource.SetRange("Base Unit of Measure", FSConnectionSetup."Hour Unit of Measure");

        FSBookableResource.Reset();
        FSBookableResource.SetRange(StateCode, FSBookableResource.StateCode::Active);
        FSBookableResource.SetFilter(ResourceType, Format(FSBookableResource.ResourceType::Generic) + '|' + Format(FSBookableResource.ResourceType::Account) + '|' + Format(FSBookableResource.ResourceType::Equipment));
        if CDSIntegrationMgt.GetCDSCompany(CDSCompany) then
            FSBookableResource.SetFilter(CompanyId, CDSCompany.CompanyId + '|' + Format(EmptyGuid));
        InsertIntegrationTableMapping(
          IntegrationTableMapping, IntegrationTableMappingName,
          Database::Resource, Database::"FS Bookable Resource",
          FSBookableResource.FieldNo(BookableResourceId), FSBookableResource.FieldNo(ModifiedOn),
          '', '', true);

        IntegrationTableMapping.SetTableFilter(
          GetTableFilterFromView(Database::Resource, Resource.TableCaption(), Resource.GetView()));
        IntegrationTableMapping.SetIntegrationTableFilter(
          GetTableFilterFromView(Database::"FS Bookable Resource", FSBookableResource.TableCaption(), FSBookableResource.GetView()));
        IntegrationTableMapping."Dependency Filter" := 'CUSTOMER|ITEM-PRODUCT';
        IntegrationTableMapping.Modify();

        InsertIntegrationFieldMapping(
          IntegrationTableMappingName,
          Resource.FieldNo(Name),
          FSBookableResource.FieldNo(Name),
          IntegrationFieldMapping.Direction::Bidirectional,
          '', true, false);

        InsertIntegrationFieldMapping(
          IntegrationTableMappingName,
          Resource.FieldNo("Vendor No."),
          FSBookableResource.FieldNo(AccountId),
          IntegrationFieldMapping.Direction::Bidirectional,
          '', true, false);

        InsertIntegrationFieldMapping(
          IntegrationTableMappingName,
          Resource.FieldNo("Unit Cost"),
          FSBookableResource.FieldNo(HourlyRate),
          IntegrationFieldMapping.Direction::Bidirectional,
          '', true, false);

        OnAfterResetResourceBookableResourceMapping(IntegrationTableMappingName);

        RecreateJobQueueEntryFromIntTableMapping(IntegrationTableMapping, 1, ShouldRecreateJobQueueEntry, 5);
    end;

    internal procedure ResetServiceItemCustomerAssetMapping(var FSConnectionSetup: Record "FS Connection Setup"; IntegrationTableMappingName: Code[20]; ShouldRecreateJobQueueEntry: Boolean)
    var
        IntegrationTableMapping: Record "Integration Table Mapping";
        IntegrationFieldMapping: Record "Integration Field Mapping";
        FSCustomerAsset: Record "FS Customer Asset";
        ServiceItem: Record "Service Item";
        CDSCompany: Record "CDS Company";
        CDSIntegrationMgt: Codeunit "CDS Integration Mgt.";
        EmptyGuid: Guid;
        IsHandled: Boolean;
    begin
        if not ShouldResetServiceItemMapping() then begin
            Session.LogMessage('0000MMQ', 'The current company is not eligible to synchronize service items.', Verbosity::Normal, DataClassification::SystemMetadata, TelemetryScope::ExtensionPublisher, 'Category', CategoryTok);
            exit;
        end;

        IsHandled := false;
        OnBeforeResetServiceItemCustomerAssetMapping(IntegrationTableMappingName, ShouldRecreateJobQueueEntry, IsHandled);
        if IsHandled then
            exit;

        FSCustomerAsset.Reset();
        FSCustomerAsset.SetRange(StateCode, FSCustomerAsset.StateCode::Active);
        if CDSIntegrationMgt.GetCDSCompany(CDSCompany) then
            FSCustomerAsset.SetFilter(CompanyId, CDSCompany.CompanyId + '|' + EmptyGuid);

        ServiceItem.Reset();
        ServiceItem.SetRange(Blocked, ServiceItem.Blocked::" ");
        ServiceItem.SetRange("Service Item Components", false);

        InsertIntegrationTableMapping(
          IntegrationTableMapping, IntegrationTableMappingName,
          Database::"Service Item", Database::"FS Customer Asset",
          FSCustomerAsset.FieldNo(CustomerAssetId), FSCustomerAsset.FieldNo(ModifiedOn),
          '', '', true);

        IntegrationTableMapping.SetIntegrationTableFilter(
          GetTableFilterFromView(Database::"FS Customer Asset", FSCustomerAsset.TableCaption(), FSCustomerAsset.GetView()));
        IntegrationTableMapping.SetTableFilter(
          GetTableFilterFromView(Database::"Service Item", ServiceItem.TableCaption(), ServiceItem.GetView()));
        IntegrationTableMapping."Dependency Filter" := 'CUSTOMER|ITEM-PRODUCT';
        IntegrationTableMapping.Modify();

        InsertIntegrationFieldMapping(
          IntegrationTableMappingName,
          ServiceItem.FieldNo(Description),
          FSCustomerAsset.FieldNo(Name),
          IntegrationFieldMapping.Direction::Bidirectional,
          '', true, false);

        InsertIntegrationFieldMapping(
          IntegrationTableMappingName,
          ServiceItem.FieldNo("Customer No."),
          FSCustomerAsset.FieldNo(Account),
          IntegrationFieldMapping.Direction::Bidirectional,
          '', true, false);

        InsertIntegrationFieldMapping(
          IntegrationTableMappingName,
          ServiceItem.FieldNo("Item No."),
          FSCustomerAsset.FieldNo(Product),
          IntegrationFieldMapping.Direction::Bidirectional,
          '', true, false);

        OnAfterResetServiceItemCustomerAssetMapping(IntegrationTableMappingName);

        RecreateJobQueueEntryFromIntTableMapping(IntegrationTableMapping, 1, ShouldRecreateJobQueueEntry, 5);
    end;

    internal procedure ResetLocationMapping(var FSConnectionSetup: Record "FS Connection Setup"; IntegrationTableMappingName: Code[20]; ShouldRecreateJobQueueEntry: Boolean; SkipLocationMandatoryCheck: Boolean)
    var
        IntegrationTableMapping: Record "Integration Table Mapping";
        IntegrationFieldMapping: Record "Integration Field Mapping";
        InventorySetup: Record "Inventory Setup";
        Location: Record Location;
        FSWarehouse: Record "FS Warehouse";
    begin
        if not SkipLocationMandatoryCheck then
            if InventorySetup.Get() and (not InventorySetup."Location Mandatory") then
                exit;

        Location.SetRange("Use As In-Transit", false);
        Location.SetFilter("Job Consump. Whse. Handling", '''' + Format(Location."Job Consump. Whse. Handling"::"No Warehouse Handling") + '''|''' +
                                    Format(Location."Job Consump. Whse. Handling"::"Warehouse Pick (optional)") + '''|''' +
                                    Format(Location."Job Consump. Whse. Handling"::"Inventory Pick") + '''');
        Location.SetFilter("Asm. Consump. Whse. Handling", '''' + Format(Location."Asm. Consump. Whse. Handling"::"No Warehouse Handling") + '''|''' +
                                    Format(Location."Asm. Consump. Whse. Handling"::"Warehouse Pick (optional)") + '''|''' +
                                    Format(Location."Asm. Consump. Whse. Handling"::"Inventory Movement") + '''');

        InsertIntegrationTableMapping(
          IntegrationTableMapping, IntegrationTableMappingName,
          Database::Location, Database::"FS Warehouse",
          FSWarehouse.FieldNo(WarehouseId), FSWarehouse.FieldNo(ModifiedOn),
          '', '', false);

        IntegrationTableMapping.SetTableFilter(
          GetTableFilterFromView(Database::Location, Location.TableCaption(), Location.GetView()));
        IntegrationTableMapping."Synch. After Bulk Coupling" := true;
        IntegrationTableMapping."Create New in Case of No Match" := true;
        IntegrationTableMapping.Modify();

        InsertIntegrationFieldMapping(
          IntegrationTableMappingName,
          Location.FieldNo(Code),
          FSWarehouse.FieldNo(Name),
          IntegrationFieldMapping.Direction::ToIntegrationTable,
          '', true, false);

        InsertIntegrationFieldMapping(
          IntegrationTableMappingName,
          Location.FieldNo(Name),
          FSWarehouse.FieldNo(Description),
          IntegrationFieldMapping.Direction::ToIntegrationTable,
          '', true, false);

        IntegrationFieldMapping.SetRange("Integration Table Mapping Name", IntegrationTableMappingName);
        IntegrationFieldMapping.FindFirst();
        IntegrationFieldMapping."Use For Match-Based Coupling" := true;
        IntegrationFieldMapping.Modify();

        RecreateJobQueueEntryFromIntTableMapping(IntegrationTableMapping, 1, ShouldRecreateJobQueueEntry, 5);
    end;

    local procedure ResetServiceOrderTypeMapping(var FSConnectionSetup: Record "FS Connection Setup"; IntegrationTableMappingName: Code[20]; ShouldRecreateJobQueueEntry: Boolean)
    var
        IntegrationTableMapping: Record "Integration Table Mapping";
        IntegrationFieldMapping: Record "Integration Field Mapping";
        ServiceOrderType: Record "Service Order Type";
        FSWorkOrderType: Record "FS Work Order Type";
        IsHandled: Boolean;
    begin
        IsHandled := false;
        OnBeforeResetServiceOrderTypeMapping(IntegrationTableMappingName, ShouldRecreateJobQueueEntry, IsHandled);
        if IsHandled then
            exit;

        if not (FSConnectionSetup."Integration Type" in [FSConnectionSetup."Integration Type"::Service,
                                                         FSConnectionSetup."Integration Type"::Both]) then
            exit;

        FSWorkOrderType.Reset();
        FSWorkOrderType.SetRange(StateCode, FSWorkOrderType.StateCode::Active);
        FSWorkOrderType.SetRange(IntegrateToService, true);
        InsertIntegrationTableMapping(
          IntegrationTableMapping, IntegrationTableMappingName,
          Database::"Service Order Type", Database::"FS Work Order Type",
          FSWorkOrderType.FieldNo(WorkOrderTypeId), FSWorkOrderType.FieldNo(ModifiedOn),
          '', '', false);

        IntegrationTableMapping.SetIntegrationTableFilter(
          GetTableFilterFromView(Database::"FS Work Order Type", FSWorkOrderType.TableCaption(), FSWorkOrderType.GetView()));
        IntegrationTableMapping.Modify();

        InsertIntegrationFieldMapping(
          IntegrationTableMappingName,
          ServiceOrderType.FieldNo(Code),
          FSWorkOrderType.FieldNo(Code),
          IntegrationFieldMapping.Direction::Bidirectional,
          '', true, false);

        InsertIntegrationFieldMapping(
          IntegrationTableMappingName,
          ServiceOrderType.FieldNo(Description),
          FSWorkOrderType.FieldNo(Name),
          IntegrationFieldMapping.Direction::Bidirectional,
          '', true, false);

        InsertIntegrationFieldMapping(
          IntegrationTableMappingName,
          0,
          FSWorkOrderType.FieldNo(IntegrateToService),
          IntegrationFieldMapping.Direction::Bidirectional,
          'true', true, false);

        RecreateJobQueueEntryFromIntTableMapping(IntegrationTableMapping, 1, ShouldRecreateJobQueueEntry, 30);
    end;

    local procedure ResetServiceOrderMapping(var FSConnectionSetup: Record "FS Connection Setup"; IntegrationTableMappingName: Code[20]; ShouldRecreateJobQueueEntry: Boolean)
    var
        IntegrationTableMapping: Record "Integration Table Mapping";
        IntegrationFieldMapping: Record "Integration Field Mapping";
        ServiceOrder: Record "Service Header";
        FSWorkOrder: Record "FS Work Order";
        CRMSetupDefaults: Codeunit "CRM Setup Defaults";
        ArchivedServiceOrdersSynchJobDescTxt: Label 'Archived Service Orders - %1 synchronization job', Comment = '%1 = CRM product name';
        IsHandled: Boolean;
    begin
        IsHandled := false;
        OnBeforeResetServiceOrderMapping(IntegrationTableMappingName, ShouldRecreateJobQueueEntry, IsHandled);
        if IsHandled then
            exit;

        if not (FSConnectionSetup."Integration Type" in [FSConnectionSetup."Integration Type"::Service,
                                                         FSConnectionSetup."Integration Type"::Both]) then
            exit;

        ServiceOrder.Reset();
        ServiceOrder.SetRange("Document Type", ServiceOrder."Document Type"::Order);
        FSWorkOrder.Reset();
        FSWorkOrder.SetRange(IntegrateToService, true);

        InsertIntegrationTableMapping(
          IntegrationTableMapping, IntegrationTableMappingName,
          Database::"Service Header", Database::"FS Work Order",
          FSWorkOrder.FieldNo(WorkOrderId), FSWorkOrder.FieldNo(ModifiedOn),
          '', '', false);

        IntegrationTableMapping.SetTableFilter(
          GetTableFilterFromView(Database::"Service Header", ServiceOrder.TableCaption(), ServiceOrder.GetView()));
        IntegrationTableMapping.SetIntegrationTableFilter(
          GetTableFilterFromView(Database::"FS Work Order", FSWorkOrder.TableCaption(), FSWorkOrder.GetView()));
        IntegrationTableMapping."Dependency Filter" := 'CUSTOMER|SRVORDERTYPE';
        IntegrationTableMapping.Modify();

        InsertIntegrationFieldMapping(
          IntegrationTableMappingName,
          ServiceOrder.FieldNo("Document Type"),
          0, IntegrationFieldMapping.Direction::FromIntegrationTable,
          'Order', true, false);

        InsertIntegrationFieldMapping(
          IntegrationTableMappingName,
          ServiceOrder.FieldNo("No."),
          FSWorkOrder.FieldNo(Name),
          IntegrationFieldMapping.Direction::Bidirectional,
          '', true, false);

        InsertIntegrationFieldMapping(
          IntegrationTableMappingName,
          ServiceOrder.FieldNo("Customer No."),
          FSWorkOrder.FieldNo(ServiceAccount),
          IntegrationFieldMapping.Direction::Bidirectional,
          '', true, false);

        InsertIntegrationFieldMapping(
          IntegrationTableMappingName,
          ServiceOrder.FieldNo("Order Date"),
          FSWorkOrder.FieldNo(CreatedOn),
          IntegrationFieldMapping.Direction::FromIntegrationTable,
          '', true, false);

        InsertIntegrationFieldMapping(
          IntegrationTableMappingName,
          ServiceOrder.FieldNo("Service Order Type"),
          FSWorkOrder.FieldNo(WorkOrderType),
          IntegrationFieldMapping.Direction::Bidirectional,
          '', true, false);

        InsertIntegrationFieldMapping(
          IntegrationTableMappingName,
          ServiceOrder.FieldNo("Work Description"),
          FSWorkOrder.FieldNo(WorkOrderSummary),
          IntegrationFieldMapping.Direction::Bidirectional,
          '', true, false);

        InsertIntegrationFieldMapping(
          IntegrationTableMappingName,
          0,
          FSWorkOrder.FieldNo(IntegrateToService),
          IntegrationFieldMapping.Direction::Bidirectional,
          'true', true, false);

        RecreateJobQueueEntryFromIntTableMapping(IntegrationTableMapping, 1, ShouldRecreateJobQueueEntry, 30);
        CRMSetupDefaults.RecreateJobQueueEntry(ShouldRecreateJobQueueEntry, Codeunit::"FS Archived Service Orders Job", 30, StrSubstNo(ArchivedServiceOrdersSynchJobDescTxt, CRMProductName.SHORT()), false)
    end;

    local procedure ResetServiceOrderItemLineMapping(var FSConnectionSetup: Record "FS Connection Setup"; IntegrationTableMappingName: Code[20]; ShouldRecreateJobQueueEntry: Boolean)
    var
        IntegrationTableMapping: Record "Integration Table Mapping";
        IntegrationFieldMapping: Record "Integration Field Mapping";
        ServiceItemLine: Record "Service Item Line";
        FSWorkOrderIncident: Record "FS Work Order Incident";
        IsHandled: Boolean;
    begin
        IsHandled := false;
        OnBeforeResetServiceOrderItemLineMapping(IntegrationTableMappingName, ShouldRecreateJobQueueEntry, IsHandled);
        if IsHandled then
            exit;

        if not (FSConnectionSetup."Integration Type" in [FSConnectionSetup."Integration Type"::Service,
                                                         FSConnectionSetup."Integration Type"::Both]) then
            exit;

        ServiceItemLine.Reset();
        ServiceItemLine.SetRange("Document Type", ServiceItemLine."Document Type"::Order);
        FSWorkOrderIncident.Reset();

        InsertIntegrationTableMapping(
          IntegrationTableMapping, IntegrationTableMappingName,
          Database::"Service Item Line", Database::"FS Work Order Incident",
          FSWorkOrderIncident.FieldNo(WorkOrderIncidentId), FSWorkOrderIncident.FieldNo(ModifiedOn),
          '', '', false);

        IntegrationTableMapping.SetTableFilter(
          GetTableFilterFromView(Database::"Service Item Line", ServiceItemLine.TableCaption(), ServiceItemLine.GetView()));
        IntegrationTableMapping.SetIntegrationTableFilter(
          GetTableFilterFromView(Database::"FS Work Order Incident", FSWorkOrderIncident.TableCaption(), FSWorkOrderIncident.GetView()));
        IntegrationTableMapping."Dependency Filter" := 'SRVORDER|SVCITEM-CUSTASSET';
        IntegrationTableMapping."Update-Conflict Resolution" := IntegrationTableMapping."Update-Conflict Resolution"::"Get Update from Integration";
        IntegrationTableMapping.Modify();

        InsertIntegrationFieldMapping(
          IntegrationTableMappingName,
          ServiceItemLine.FieldNo("Document Type"),
          0, IntegrationFieldMapping.Direction::FromIntegrationTable,
          'Order', true, false);

        InsertIntegrationFieldMapping(
          IntegrationTableMappingName,
          ServiceItemLine.FieldNo("Service Item No."),
          FSWorkOrderIncident.FieldNo(CustomerAsset),
          IntegrationFieldMapping.Direction::Bidirectional,
          '', true, false);

        InsertIntegrationFieldMapping(
          IntegrationTableMappingName,
          ServiceItemLine.FieldNo(Description),
          FSWorkOrderIncident.FieldNo(Description),
          IntegrationFieldMapping.Direction::Bidirectional,
          '', true, false);
    end;

    local procedure ResetServiceOrderLineItemMapping(var FSConnectionSetup: Record "FS Connection Setup"; IntegrationTableMappingName: Code[20]; ShouldRecreateJobQueueEntry: Boolean)
    var
        IntegrationTableMapping: Record "Integration Table Mapping";
        IntegrationFieldMapping: Record "Integration Field Mapping";
        ServiceLine: Record "Service Line";
        FSWorkOrderProduct: Record "FS Work Order Product";
        EmptyGuid: Guid;
        IsHandled: Boolean;
    begin
        IsHandled := false;
        OnBeforeResetServiceOrderLineItemMapping(IntegrationTableMappingName, ShouldRecreateJobQueueEntry, IsHandled);
        if IsHandled then
            exit;

        if not (FSConnectionSetup."Integration Type" in [FSConnectionSetup."Integration Type"::Service,
                                                         FSConnectionSetup."Integration Type"::Both]) then
            exit;

        ServiceLine.Reset();
        ServiceLine.SetRange("Document Type", ServiceLine."Document Type"::Order);
        ServiceLine.SetRange(Type, ServiceLine.Type::Item);
        ServiceLine.SetFilter("Item Type", '%1|%2', ServiceLine."Item Type"::Inventory, ServiceLine."Item Type"::"Non-Inventory");
        FSWorkOrderProduct.Reset();
        FSWorkOrderProduct.SetFilter(WorkOrderIncident, '<>%1', EmptyGuid);

        InsertIntegrationTableMapping(
          IntegrationTableMapping, IntegrationTableMappingName,
          Database::"Service Line", Database::"FS Work Order Product",
          FSWorkOrderProduct.FieldNo(WorkOrderProductId), FSWorkOrderProduct.FieldNo(ModifiedOn),
          '', '', false);

        IntegrationTableMapping.SetTableFilter(
          GetTableFilterFromView(Database::"Service Line", ServiceLine.TableCaption(), ServiceLine.GetView()));
        IntegrationTableMapping.SetIntegrationTableFilter(
          GetTableFilterFromView(Database::"FS Work Order Product", FSWorkOrderProduct.TableCaption(), FSWorkOrderProduct.GetView()));
        IntegrationTableMapping."Dependency Filter" := 'SRVORDER|SRVORDERITEMLINE';
        IntegrationTableMapping."Update-Conflict Resolution" := IntegrationTableMapping."Update-Conflict Resolution"::"Get Update from Integration";
        IntegrationTableMapping.Modify();

        InsertIntegrationFieldMapping(
          IntegrationTableMappingName,
          ServiceLine.FieldNo("Document Type"),
          0, IntegrationFieldMapping.Direction::FromIntegrationTable,
          'Order', true, false);

        InsertIntegrationFieldMapping(
          IntegrationTableMappingName,
          ServiceLine.FieldNo("No."),
          FSWorkOrderProduct.FieldNo(Product),
          IntegrationFieldMapping.Direction::Bidirectional,
          '', true, false);

        InsertIntegrationFieldMapping(
          IntegrationTableMappingName,
          ServiceLine.FieldNo(Description),
          FSWorkOrderProduct.FieldNo(Name),
          IntegrationFieldMapping.Direction::Bidirectional,
          '', true, false);

        InsertIntegrationFieldMapping(
          IntegrationTableMappingName,
          ServiceLine.FieldNo("Location Code"),
          FSWorkOrderProduct.FieldNo(WarehouseId),
          IntegrationFieldMapping.Direction::Bidirectional,
          '', true, false);

        InsertIntegrationFieldMapping(
          IntegrationTableMappingName,
          ServiceLine.FieldNo("Unit of Measure Code"),
          FSWorkOrderProduct.FieldNo(Unit),
          IntegrationFieldMapping.Direction::Bidirectional,
          '', true, false);

        InsertIntegrationFieldMapping(
          IntegrationTableMappingName,
          ServiceLine.FieldNo(Quantity),
          FSWorkOrderProduct.FieldNo(EstimateQuantity),
          IntegrationFieldMapping.Direction::Bidirectional,
          '', true, false);

        InsertIntegrationFieldMapping(
          IntegrationTableMappingName,
          ServiceLine.FieldNo("Quantity Shipped"),
          FSWorkOrderProduct.FieldNo(QuantityShipped),
          IntegrationFieldMapping.Direction::ToIntegrationTable,
          '', true, false);

        InsertIntegrationFieldMapping(
          IntegrationTableMappingName,
          ServiceLine.FieldNo("Quantity Invoiced"),
          FSWorkOrderProduct.FieldNo(QuantityInvoiced),
          IntegrationFieldMapping.Direction::ToIntegrationTable,
          '', true, false);

        InsertIntegrationFieldMapping(
          IntegrationTableMappingName,
          ServiceLine.FieldNo("Quantity Consumed"),
          FSWorkOrderProduct.FieldNo(QuantityConsumed),
          IntegrationFieldMapping.Direction::ToIntegrationTable,
          '', true, false);
    end;

    local procedure ResetServiceOrderLineServiceItemMapping(var FSConnectionSetup: Record "FS Connection Setup"; IntegrationTableMappingName: Code[20]; ShouldRecreateJobQueueEntry: Boolean)
    var
        IntegrationTableMapping: Record "Integration Table Mapping";
        IntegrationFieldMapping: Record "Integration Field Mapping";
        ServiceLine: Record "Service Line";
        FSWorkOrderService: Record "FS Work Order Service";
        EmptyGuid: Guid;
        IsHandled: Boolean;
    begin
        IsHandled := false;
        OnBeforeResetServiceOrderLineItemMapping(IntegrationTableMappingName, ShouldRecreateJobQueueEntry, IsHandled);
        if IsHandled then
            exit;

        if not (FSConnectionSetup."Integration Type" in [FSConnectionSetup."Integration Type"::Service,
                                                         FSConnectionSetup."Integration Type"::Both]) then
            exit;

        ServiceLine.Reset();
        ServiceLine.SetRange("Document Type", ServiceLine."Document Type"::Order);
        ServiceLine.SetRange(Type, ServiceLine.Type::Item);
        ServiceLine.SetRange("Item Type", ServiceLine."Item Type"::Service);
        FSWorkOrderService.Reset();
        FSWorkOrderService.SetFilter(WorkOrderIncident, '<>%1', EmptyGuid);

        InsertIntegrationTableMapping(
          IntegrationTableMapping, IntegrationTableMappingName,
          Database::"Service Line", Database::"FS Work Order Service",
          FSWorkOrderService.FieldNo(WorkOrderServiceId), FSWorkOrderService.FieldNo(ModifiedOn),
          '', '', false);

        IntegrationTableMapping.SetTableFilter(
          GetTableFilterFromView(Database::"Service Line", ServiceLine.TableCaption(), ServiceLine.GetView()));
        IntegrationTableMapping.SetIntegrationTableFilter(
          GetTableFilterFromView(Database::"FS Work Order Service", FSWorkOrderService.TableCaption(), FSWorkOrderService.GetView()));
        IntegrationTableMapping."Dependency Filter" := 'SRVORDER|SRVORDERITEMLINE';
        IntegrationTableMapping."Update-Conflict Resolution" := IntegrationTableMapping."Update-Conflict Resolution"::"Get Update from Integration";
        IntegrationTableMapping.Modify();

        InsertIntegrationFieldMapping(
          IntegrationTableMappingName,
          ServiceLine.FieldNo("Document Type"),
          0, IntegrationFieldMapping.Direction::FromIntegrationTable,
          'Order', true, false);

        InsertIntegrationFieldMapping(
          IntegrationTableMappingName,
          ServiceLine.FieldNo("No."),
          FSWorkOrderService.FieldNo(Service),
          IntegrationFieldMapping.Direction::Bidirectional,
          '', true, false);

        InsertIntegrationFieldMapping(
          IntegrationTableMappingName,
          ServiceLine.FieldNo(Description),
          FSWorkOrderService.FieldNo(Name),
          IntegrationFieldMapping.Direction::Bidirectional,
          '', true, false);

        InsertIntegrationFieldMapping(
          IntegrationTableMappingName,
          ServiceLine.FieldNo("Unit of Measure Code"),
          FSWorkOrderService.FieldNo(Unit),
          IntegrationFieldMapping.Direction::Bidirectional,
          '', true, false);

        InsertIntegrationFieldMapping(
          IntegrationTableMappingName,
          ServiceLine.FieldNo(Quantity),
          FSWorkOrderService.FieldNo(EstimateDuration),
          IntegrationFieldMapping.Direction::Bidirectional,
          '', true, false);

        InsertIntegrationFieldMapping(
          IntegrationTableMappingName,
          ServiceLine.FieldNo("Quantity Shipped"),
          FSWorkOrderService.FieldNo(DurationShipped),
          IntegrationFieldMapping.Direction::ToIntegrationTable,
          '', true, false);

        InsertIntegrationFieldMapping(
          IntegrationTableMappingName,
          ServiceLine.FieldNo("Quantity Invoiced"),
          FSWorkOrderService.FieldNo(DurationInvoiced),
          IntegrationFieldMapping.Direction::ToIntegrationTable,
          '', true, false);

        InsertIntegrationFieldMapping(
          IntegrationTableMappingName,
          ServiceLine.FieldNo("Quantity Consumed"),
          FSWorkOrderService.FieldNo(DurationConsumed),
          IntegrationFieldMapping.Direction::ToIntegrationTable,
          '', true, false);
    end;

    local procedure ResetServiceOrderLineResourceMapping(var FSConnectionSetup: Record "FS Connection Setup"; IntegrationTableMappingName: Code[20]; ShouldRecreateJobQueueEntry: Boolean)
    var
        IntegrationTableMapping: Record "Integration Table Mapping";
        IntegrationFieldMapping: Record "Integration Field Mapping";
        ServiceLine: Record "Service Line";
        FSBookableResourceBooking: Record "FS Bookable Resource Booking";
        FSIntegrationMgt: Codeunit "FS Integration Mgt.";
        IsHandled: Boolean;
        EmptyGuid: Guid;
    begin
        IsHandled := false;
        OnBeforeResetServiceOrderLineResourceMapping(IntegrationTableMappingName, ShouldRecreateJobQueueEntry, IsHandled);
        if IsHandled then
            exit;

        if not (FSConnectionSetup."Integration Type" in [FSConnectionSetup."Integration Type"::Service,
                                                         FSConnectionSetup."Integration Type"::Both]) then
            exit;

        ServiceLine.Reset();
        ServiceLine.SetRange("Document Type", ServiceLine."Document Type"::Order);
        ServiceLine.SetRange(Type, ServiceLine.Type::Resource);

        FSBookableResourceBooking.Reset();
        FSBookableResourceBooking.SetFilter(WorkOrder, '<>%1', EmptyGuid);
        FSBookableResourceBooking.SetRange(BookingStatus, FSIntegrationMgt.GetBookingStatusCompleted());

        InsertIntegrationTableMapping(
          IntegrationTableMapping, IntegrationTableMappingName,
          Database::"Service Line", Database::"FS Bookable Resource Booking",
          FSBookableResourceBooking.FieldNo(BookableResourceBookingId), FSBookableResourceBooking.FieldNo(ModifiedOn),
          '', '', false);

        IntegrationTableMapping.SetTableFilter(
          GetTableFilterFromView(Database::"Service Line", ServiceLine.TableCaption(), ServiceLine.GetView()));
        IntegrationTableMapping.SetIntegrationTableFilter(
          GetTableFilterFromView(Database::"FS Bookable Resource Booking", FSBookableResourceBooking.TableCaption(), FSBookableResourceBooking.GetView()));
        IntegrationTableMapping."Dependency Filter" := 'SRVORDER|SRVORDERITEMLINE|RESOURCE-BOOKABLERSC';
        IntegrationTableMapping."Update-Conflict Resolution" := IntegrationTableMapping."Update-Conflict Resolution"::"Get Update from Integration";
        IntegrationTableMapping.Modify();

        InsertIntegrationFieldMapping(
          IntegrationTableMappingName,
          ServiceLine.FieldNo("Document Type"),
          0, IntegrationFieldMapping.Direction::FromIntegrationTable,
          'Order', true, false);

        InsertIntegrationFieldMapping(
          IntegrationTableMappingName,
          ServiceLine.FieldNo("No."),
          FSBookableResourceBooking.FieldNo(Resource),
          IntegrationFieldMapping.Direction::FromIntegrationTable,
          '', true, false);

        InsertIntegrationFieldMapping(
          IntegrationTableMappingName,
          ServiceLine.FieldNo(Description),
          FSBookableResourceBooking.FieldNo(Name),
          IntegrationFieldMapping.Direction::FromIntegrationTable,
          '', true, false);
    end;

    local procedure ShouldResetServiceItemMapping(): Boolean
    var
        ApplicationAreaMgmtFacade: Codeunit "Application Area Mgmt. Facade";
    begin
        exit(ApplicationAreaMgmtFacade.IsPremiumExperienceEnabled());
    end;

    local procedure InsertIntegrationTableMapping(var IntegrationTableMapping: Record "Integration Table Mapping"; MappingName: Code[20]; TableNo: Integer; IntegrationTableNo: Integer; IntegrationTableUIDFieldNo: Integer; IntegrationTableModifiedFieldNo: Integer; TableConfigTemplateCode: Code[10]; IntegrationTableConfigTemplateCode: Code[10]; SynchOnlyCoupledRecords: Boolean)
    var
        CDSIntegrationMgt: Codeunit "CDS Integration Mgt.";
        UncoupleCodeunitId: Integer;
        Direction: Integer;
    begin
        Direction := GetDefaultDirection(TableNo);
        if Direction in [IntegrationTableMapping.Direction::ToIntegrationTable, IntegrationTableMapping.Direction::Bidirectional] then
            if CDSIntegrationMgt.HasCompanyIdField(IntegrationTableNo) then
                UncoupleCodeunitId := Codeunit::"CDS Int. Table Uncouple";
        IntegrationTableMapping.CreateRecord(MappingName, TableNo, IntegrationTableNo, IntegrationTableUIDFieldNo,
          IntegrationTableModifiedFieldNo, TableConfigTemplateCode, IntegrationTableConfigTemplateCode,
          SynchOnlyCoupledRecords, Direction, IntegrationTablePrefixTok,
          Codeunit::"CRM Integration Table Synch.", UncoupleCodeunitId);
    end;

    local procedure InsertIntegrationFieldMapping(IntegrationTableMappingName: Code[20]; TableFieldNo: Integer; IntegrationTableFieldNo: Integer; SynchDirection: Option; ConstValue: Text; ValidateField: Boolean; ValidateIntegrationTableField: Boolean)
    var
        IntegrationFieldMapping: Record "Integration Field Mapping";
    begin
        IntegrationFieldMapping.CreateRecord(IntegrationTableMappingName, TableFieldNo, IntegrationTableFieldNo, SynchDirection,
          ConstValue, ValidateField, ValidateIntegrationTableField);
    end;

    internal procedure CreateJobQueueEntry(IntegrationTableMapping: Record "Integration Table Mapping"; ServiceName: Text): Boolean
    begin
        exit(CreateJobQueueEntry(IntegrationTableMapping, Codeunit::"Integration Synch. Job Runner", StrSubstNo(JobQueueEntryNameTok, IntegrationTableMapping.GetTempDescription(), ServiceName)));
    end;

    local procedure CreateJobQueueEntry(var IntegrationTableMapping: Record "Integration Table Mapping"; JobCodeunitId: Integer; JobDescription: Text): Boolean
    var
        JobQueueEntry: Record "Job Queue Entry";
        StartTime: DateTime;
    begin
        StartTime := CurrentDateTime() + 1000;
        JobQueueEntry.SetRange("Object Type to Run", JobQueueEntry."Object Type to Run"::Codeunit);
        JobQueueEntry.SetRange("Object ID to Run", JobCodeunitId);
        JobQueueEntry.SetRange("Record ID to Process", IntegrationTableMapping.RecordId());
        JobQueueEntry.SetRange("Job Queue Category Code", JobQueueCategoryLbl);
        JobQueueEntry.SetRange(Status, JobQueueEntry.Status::Ready);
        JobQueueEntry.SetFilter("Earliest Start Date/Time", '<=%1', StartTime);
        if not JobQueueEntry.IsEmpty() then begin
            JobQueueEntry.DeleteTasks();
            Commit();
        end;

        JobQueueEntry.Init();
        Clear(JobQueueEntry.ID); // "Job Queue - Enqueue" is to define new ID
        JobQueueEntry."Earliest Start Date/Time" := StartTime;
        JobQueueEntry."Object Type to Run" := JobQueueEntry."Object Type to Run"::Codeunit;
        JobQueueEntry."Object ID to Run" := JobCodeunitId;
        JobQueueEntry."Record ID to Process" := IntegrationTableMapping.RecordId();
        JobQueueEntry."Run in User Session" := false;
        JobQueueEntry."Notify On Success" := false;
        JobQueueEntry."Maximum No. of Attempts to Run" := 2;
        JobQueueEntry."Job Queue Category Code" := JobQueueCategoryLbl;
        JobQueueEntry.Status := JobQueueEntry.Status::Ready;
        JobQueueEntry."Rerun Delay (sec.)" := 30;
        JobQueueEntry.Description := CopyStr(JobDescription, 1, MaxStrLen(JobQueueEntry.Description));
        OnCreateJobQueueEntryOnBeforeJobQueueEnqueue(JobQueueEntry, IntegrationTableMapping, JobCodeunitId, JobDescription);
        exit(Codeunit.Run(Codeunit::"Job Queue - Enqueue", JobQueueEntry))
    end;

    local procedure RecreateJobQueueEntryFromIntTableMapping(IntegrationTableMapping: Record "Integration Table Mapping"; IntervalInMinutes: Integer; ShouldRecreateJobQueueEntry: Boolean; InactivityTimeoutPeriod: Integer)
    begin
        RecreateJobQueueEntryFromIntTableMapping(IntegrationTableMapping, IntervalInMinutes, ShouldRecreateJobQueueEntry, InactivityTimeoutPeriod, CRMProductName.CDSServiceName(), false);
    end;

    internal procedure RecreateJobQueueEntryFromIntTableMapping(IntegrationTableMapping: Record "Integration Table Mapping"; IntervalInMinutes: Integer; ShouldRecreateJobQueueEntry: Boolean; InactivityTimeoutPeriod: Integer; ServiceName: Text; IsOption: Boolean)
    var
        JobQueueEntry: Record "Job Queue Entry";
    begin
        JobQueueEntry.SetRange("Object Type to Run", JobQueueEntry."Object Type to Run"::Codeunit);
        JobQueueEntry.SetRange("Object ID to Run", Codeunit::"Integration Synch. Job Runner");
        JobQueueEntry.SetRange("Record ID to Process", IntegrationTableMapping.RecordId());
        JobQueueEntry.DeleteTasks();

        JobQueueEntry.InitRecurringJob(IntervalInMinutes);
        JobQueueEntry."Object Type to Run" := JobQueueEntry."Object Type to Run"::Codeunit;
        JobQueueEntry."Object ID to Run" := Codeunit::"Integration Synch. Job Runner";
        JobQueueEntry."Record ID to Process" := IntegrationTableMapping.RecordId();
        JobQueueEntry."Run in User Session" := false;
        JobQueueEntry.Description :=
          CopyStr(StrSubstNo(JobQueueEntryNameTok, IntegrationTableMapping.Name, ServiceName), 1, MaxStrLen(JobQueueEntry.Description));
        JobQueueEntry."Maximum No. of Attempts to Run" := 10;
        JobQueueEntry.Status := JobQueueEntry.Status::Ready;
        JobQueueEntry."Rerun Delay (sec.)" := 30;
        JobQueueEntry."Inactivity Timeout Period" := InactivityTimeoutPeriod;
        if IsOption then
            JobQueueEntry."Job Queue Category Code" := OptionJobQueueCategoryLbl;
        if ShouldRecreateJobQueueEntry then
            Codeunit.Run(Codeunit::"Job Queue - Enqueue", JobQueueEntry)
        else
            JobQueueEntry.Insert(true);
    end;

    [EventSubscriber(ObjectType::Codeunit, Codeunit::"CRM Setup Defaults", 'OnGetCDSTableNo', '', false, false)]
    local procedure ReturnProxyTableNoOnGetCDSTableNo(BCTableNo: Integer; var CDSTableNo: Integer; var Handled: Boolean)
    var
        FSConnectionSetup: Record "FS Connection Setup";
    begin
        if Handled then
            exit;

        if not FSConnectionSetup.IsEnabled() then
            exit;

        case BCTableNo of
            Database::Resource:
                CDSTableNo := Database::"FS Bookable Resource";
            Database::"Service Order Type":
                CDSTableNo := Database::"FS Work Order Type";
            Database::"Service Header":
                CDSTableNo := Database::"FS Work Order";
            Database::"Service Item":
                CDSTableNo := Database::"FS Customer Asset";
            Database::"Job Task":
                CDSTableNo := Database::"FS Project Task";
            Database::Location:
                CDSTableNo := Database::"FS Warehouse";
        end;

        if CDSTableNo <> 0 then
            Handled := true;
    end;

    [EventSubscriber(ObjectType::Codeunit, Codeunit::"CRM Setup Defaults", 'OnAddEntityTableMapping', '', false, false)]
    local procedure AddProxyTablesOnAddEntityTableMapping(var TempNameValueBuffer: Record "Name/Value Buffer" temporary)
    var
        FSConnectionSetup: Record "FS Connection Setup";
        CRMSetupDefaults: Codeunit "CRM Setup Defaults";
    begin
        if not FSConnectionSetup.IsEnabled() then
            exit;

        CRMSetupDefaults.AddEntityTableMapping('bookableresource', Database::Resource, TempNameValueBuffer);
        CRMSetupDefaults.AddEntityTableMapping('bookableresource', Database::"FS Bookable Resource", TempNameValueBuffer);

        CRMSetupDefaults.AddEntityTableMapping('msdyn_customerasset', Database::"Service Item", TempNameValueBuffer);
        CRMSetupDefaults.AddEntityTableMapping('msdyn_customerasset', Database::"FS Customer Asset", TempNameValueBuffer);

        CRMSetupDefaults.AddEntityTableMapping('bcbi_projecttask', Database::"Job Task", TempNameValueBuffer);
        CRMSetupDefaults.AddEntityTableMapping('bcbi_projecttask', Database::"FS Project Task", TempNameValueBuffer);

        CRMSetupDefaults.AddEntityTableMapping('msdyn_workorderproduct', Database::"Job Journal Line", TempNameValueBuffer);
        CRMSetupDefaults.AddEntityTableMapping('msdyn_workorderproduct', Database::"FS Work Order Product", TempNameValueBuffer);

        CRMSetupDefaults.AddEntityTableMapping('msdyn_workorderservice', Database::"Job Journal Line", TempNameValueBuffer);
        CRMSetupDefaults.AddEntityTableMapping('msdyn_workorderservice', Database::"FS Work Order Service", TempNameValueBuffer);

        CRMSetupDefaults.AddEntityTableMapping('msdyn_warehouse', Database::Location, TempNameValueBuffer);
        CRMSetupDefaults.AddEntityTableMapping('msdyn_warehouse', Database::"FS Warehouse", TempNameValueBuffer);

        CRMSetupDefaults.AddEntityTableMapping('msdyn_workordertype', Database::"Service Order Type", TempNameValueBuffer);
        CRMSetupDefaults.AddEntityTableMapping('msdyn_workordertype', Database::"FS Work Order Type", TempNameValueBuffer);

        CRMSetupDefaults.AddEntityTableMapping('msdyn_workorder', Database::"Service Header", TempNameValueBuffer);
        CRMSetupDefaults.AddEntityTableMapping('msdyn_workorder', Database::"FS Work Order", TempNameValueBuffer);

        TempNameValueBuffer.SetRange(Name, 'product');
        TempNameValueBuffer.SetRange(Value, Format(Database::Resource));
        if TempNameValueBuffer.FindFirst() then
            TempNameValueBuffer.Delete();
        TempNameValueBuffer.Reset();
    end;

    [EventSubscriber(ObjectType::Codeunit, Codeunit::"CRM Setup Defaults", 'OnBeforeGetNameFieldNo', '', false, false)]
    local procedure ReturnNameFieldNoOnBeforeGetNameFieldNo(TableId: Integer; var FieldNo: Integer)
    var
        FSConnectionSetup: Record "FS Connection Setup";
        ServiceOrderType: Record "Service Order Type";
        ServiceOrder: Record "Service Header";
        ServiceItem: Record "Service Item";
        FSCustomerAsset: Record "FS Customer Asset";
        FSBookableResource: Record "FS Bookable Resource";
        FSWorkOrderType: Record "FS Work Order Type";
        FSWorkOrder: Record "FS Work Order";
        FSWorkOrderProduct: Record "FS Work Order Product";
        FSWorkOrderService: Record "FS Work Order Service";
        FSProjectTask: Record "FS Project Task";
        JobTask: Record "Job Task";
        JobJournalLine: Record "Job Journal Line";
        Location: Record Location;
        FSWarehouse: Record "FS Warehouse";
    begin
        if not FSConnectionSetup.IsEnabled() then
            exit;

        case TableId of
            Database::"Service Order Type":
                FieldNo := ServiceOrderType.FieldNo(Code);
            Database::"Service Header":
                FieldNo := ServiceOrder.FieldNo("No.");
            Database::"Service Item":
                FieldNo := ServiceItem.FieldNo("No.");
            Database::"FS Customer Asset":
                FieldNo := FSCustomerAsset.FieldNo(Name);
            Database::"FS Bookable Resource":
                FieldNo := FSBookableResource.FieldNo(Name);
            Database::"FS Work Order Type":
                FieldNo := FSWorkOrderType.FieldNo(Code);
            Database::"FS Work Order":
                FieldNo := FSWorkOrder.FieldNo(Name);
            Database::"FS Work Order Product":
                FieldNo := FSWorkOrderProduct.FieldNo(Name);
            Database::"FS Work Order Service":
                FieldNo := FSWorkOrderService.FieldNo(Name);
            Database::"FS Project Task":
                FieldNo := FSProjectTask.FieldNo(ProjectNumber);
            Database::"Job Task":
                FieldNo := JobTask.FieldNo("Job Task No.");
            Database::"Job Journal Line":
                FieldNo := JobJournalLine.FieldNo(Description);
            Database::"FS Warehouse":
                FieldNo := FSWarehouse.FieldNo(Name);
            Database::Location:
                FieldNo := Location.FieldNo(Code);
        end;
    end;

    procedure GetDefaultDirection(NAVTableID: Integer): Integer
    var
        IntegrationTableMapping: Record "Integration Table Mapping";
    begin
        case NAVTableID of
            Database::"Service Order Type",
            Database::"Service Header",
            Database::"Service Item",
            Database::"Work Type",
            Database::"Resource":
                exit(IntegrationTableMapping.Direction::Bidirectional);
            Database::"Job Task",
            Database::Location:
                exit(IntegrationTableMapping.Direction::ToIntegrationTable);
            Database::"Job Journal Line":
                exit(IntegrationTableMapping.Direction::FromIntegrationTable);
        end;
    end;

    internal procedure GetTableFilterFromView(TableID: Integer; Caption: Text; View: Text): Text
    var
        FilterBuilder: FilterPageBuilder;
    begin
        FilterBuilder.AddTable(Caption, TableID);
        FilterBuilder.SetView(Caption, View);
        exit(FilterBuilder.GetView(Caption, false));
    end;

    internal procedure SetCustomIntegrationsTableMappings(FSConnectionSetup: Record "FS Connection Setup")
    begin
        OnAfterResetConfiguration(FSConnectionSetup);
    end;

    [EventSubscriber(ObjectType::Codeunit, Codeunit::"CRM Integration Management", 'OnBeforeHandleCustomIntegrationTableMapping', '', false, false)]
    local procedure OnBeforeHandleCustomIntegrationTableMapping(var IsHandled: Boolean; IntegrationTableMappingName: Code[20])
    var
        FSConnectionSetup: Record "FS Connection Setup";
        IntegrationTableMapping: Record "Integration Table Mapping";
    begin
        if not FSConnectionSetup.IsEnabled() then
            exit;

        if not IntegrationTableMapping.Get(IntegrationTableMappingName) then
            exit;

        case IntegrationTableMapping."Table ID" of
            Database::Resource:
                if IntegrationTableMapping."Integration Table ID" = Database::"FS Bookable Resource" then
                    ResetResourceBookableResourceMapping(FSConnectionSetup, IntegrationTableMapping.Name, true);
            Database::"Job Task":
                if IntegrationTableMapping."Integration Table ID" = Database::"FS Project Task" then
                    ResetProjectTaskMapping(FSConnectionSetup, IntegrationTableMapping.Name, true);
            Database::"Service Item":
                if IntegrationTableMapping."Integration Table ID" = Database::"FS Customer Asset" then
                    ResetServiceItemCustomerAssetMapping(FSConnectionSetup, IntegrationTableMapping.Name, true);
            Database::"Job Journal Line":
                begin
                    if IntegrationTableMapping."Integration Table ID" = Database::"FS Work Order Product" then
                        ResetProjectJournalLineWOProductMapping(FSConnectionSetup, IntegrationTableMapping.Name, true);
                    if IntegrationTableMapping."Integration Table ID" = Database::"FS Work Order Service" then
                        ResetProjectJournalLineWOServiceMapping(FSConnectionSetup, IntegrationTableMapping.Name, true);
                end;
            Database::Location:
                if IntegrationTableMapping."Integration Table ID" = Database::"FS Warehouse" then
                    ResetLocationMapping(FSConnectionSetup, IntegrationTableMapping.Name, true, false);
        end;
    end;

    [IntegrationEvent(false, false)]
    local procedure OnAfterResetConfiguration(FSConnectionSetup: Record "FS Connection Setup")
    begin
    end;

    [IntegrationEvent(false, false)]
    local procedure OnAfterResetProjectJournalLineWOProductMapping(IntegrationTableMappingName: Code[20])
    begin
    end;

    [IntegrationEvent(false, false)]
    local procedure OnAfterResetProjectJournalLineWOServiceMapping(IntegrationTableMappingName: Code[20])
    begin
    end;

    [IntegrationEvent(false, false)]
    local procedure OnAfterResetServiceItemCustomerAssetMapping(IntegrationTableMappingName: Code[20])
    begin
    end;

    [IntegrationEvent(false, false)]
    local procedure OnAfterResetResourceBookableResourceMapping(var IntegrationTableMappingName: Code[20])
    begin
    end;

    [IntegrationEvent(false, false)]
    local procedure OnBeforeResetConfiguration(var FSConnectionSetup: Record "FS Connection Setup"; var IsHandled: Boolean)
    begin
    end;

    [IntegrationEvent(false, false)]
    local procedure OnBeforeResetProjectJournalLineWOProductMapping(var IntegrationTableMappingName: Code[20]; var ShouldRecreateJobQueueEntry: Boolean; var IsHandled: Boolean)
    begin
    end;

    [IntegrationEvent(false, false)]
    local procedure OnBeforeResetProjectJournalLineWOServiceMapping(var IntegrationTableMappingName: Code[20]; var ShouldRecreateJobQueueEntry: Boolean; var IsHandled: Boolean)
    begin
    end;

    [IntegrationEvent(false, false)]
    local procedure OnBeforeResetServiceItemCustomerAssetMapping(var IntegrationTableMappingName: Code[20]; var ShouldRecreateJobQueueEntry: Boolean; var IsHandled: Boolean)
    begin
    end;

    [IntegrationEvent(false, false)]
    local procedure OnBeforeResetProjectTaskMapping(var IntegrationTableMappingName: Code[20]; var ShouldRecreateJobQueueEntry: Boolean; var IsHandled: Boolean)
    begin
    end;

    [IntegrationEvent(false, false)]
    local procedure OnBeforeResetResourceBookableResourceMapping(var IntegrationTableMappingName: Code[20]; var ShouldRecreateJobQueueEntry: Boolean; var IsHandled: Boolean)
    begin
    end;

    [IntegrationEvent(false, false)]
    local procedure OnBeforeResetServiceOrderTypeMapping(IntegrationTableMappingName: Code[20]; ShouldRecreateJobQueueEntry: Boolean; var IsHandled: Boolean)
    begin
    end;

    [IntegrationEvent(false, false)]
    local procedure OnBeforeResetServiceOrderMapping(IntegrationTableMappingName: Code[20]; ShouldRecreateJobQueueEntry: Boolean; var IsHandled: Boolean)
    begin
    end;

    [IntegrationEvent(false, false)]
    local procedure OnBeforeResetServiceOrderItemLineMapping(IntegrationTableMappingName: Code[20]; ShouldRecreateJobQueueEntry: Boolean; var IsHandled: Boolean)
    begin
    end;

    [IntegrationEvent(false, false)]
    local procedure OnBeforeResetServiceOrderLineItemMapping(IntegrationTableMappingName: Code[20]; ShouldRecreateJobQueueEntry: Boolean; var IsHandled: Boolean)
    begin
    end;

    [IntegrationEvent(false, false)]
    local procedure OnBeforeResetServiceOrderLineResourceMapping(IntegrationTableMappingName: Code[20]; ShouldRecreateJobQueueEntry: Boolean; var IsHandled: Boolean)
    begin
    end;

    [IntegrationEvent(false, false)]
    local procedure OnCreateJobQueueEntryOnBeforeJobQueueEnqueue(var JobQueueEntry: Record "Job Queue Entry"; var IntegrationTableMapping: Record "Integration Table Mapping"; JobCodeunitId: Integer; JobDescription: Text)
    begin
    end;
}
<|MERGE_RESOLUTION|>--- conflicted
+++ resolved
@@ -33,11 +33,8 @@
     internal procedure ResetConfiguration(var FSConnectionSetup: Record "FS Connection Setup")
     var
         CDSIntegrationMgt: Codeunit "CDS Integration Mgt.";
-<<<<<<< HEAD
         FSIntegrationMgt: Codeunit "FS Integration Mgt.";
-=======
         CRMSetupDefault: Codeunit "CRM Setup Defaults";
->>>>>>> 3639fa46
         IsHandled: Boolean;
     begin
         IsHandled := false;
@@ -57,8 +54,8 @@
 
         ResetServiceItemCustomerAssetMapping(FSConnectionSetup, 'SVCITEM-CUSTASSET', true);
         ResetResourceBookableResourceMapping(FSConnectionSetup, 'RESOURCE-BOOKABLERSC', true);
-<<<<<<< HEAD
-        ResetLocationMapping(FSConnectionSetup, 'LOCATION', true);
+        ResetLocationMapping(FSConnectionSetup, 'LOCATION', true, false);
+        CRMSetupDefault.ResetItemProductMapping('ITEM-PRODUCT', true);
 
         if FSConnectionSetup."Integration Type" in [FSConnectionSetup."Integration Type"::Service,
                                                     FSConnectionSetup."Integration Type"::Both] then begin
@@ -74,11 +71,7 @@
 
             FSIntegrationMgt.EnableServiceOrderArchive();
         end;
-
-=======
-        ResetLocationMapping(FSConnectionSetup, 'LOCATION', true, false);
-        CRMSetupDefault.ResetItemProductMapping('ITEM-PRODUCT', true);
->>>>>>> 3639fa46
+        
         SetCustomIntegrationsTableMappings(FSConnectionSetup);
     end;
 
