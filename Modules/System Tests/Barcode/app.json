{
<<<<<<< HEAD
    "id": "fb8910aa-5068-4331-bdd7-03e7af8c4f96",
    "name": "Barcode Test",
    "publisher": "Microsoft",
    "brief": "",
    "description": "Tests for the Barcode module",
    "version": "19.1.0.0",
    "privacyStatement": "https://go.microsoft.com/fwlink/?LinkId=724009",
    "EULA": "https://go.microsoft.com/fwlink/?linkid=2009120",
    "help": "",
    "url": "https://go.microsoft.com/fwlink/?LinkId=724011",
    "logo": "",
    "dependencies": [{
            "id": "7e3b999e-1182-45d2-8b82-d5127ddba9b2",
            "name": "DotNet Aliases",
            "publisher": "Microsoft",
            "version": "19.1.0.0"
        },
        {
            "id": "dd0be2ea-f733-4d65-bb34-a28f4624fb14",
            "name": "Library Assert",
            "publisher": "Microsoft",
            "version": "19.1.0.0"
        },
        {
            "id": "e7320ebb-08b3-4406-b1ec-b4927d3e280b",
            "name": "Any",
            "publisher": "Microsoft",
            "version": "19.1.0.0"
        },
        {
            "id": "b70cdbee-da69-4029-bafe-be2a1977301c",
            "name": "Barcode",
            "publisher": "Microsoft",
            "version": "19.1.0.0"
        },
        {
            "id": "e31ad830-3d46-472e-afeb-1d3d35247943",
            "name": "BLOB Storage",
            "publisher": "Microsoft",
            "version": "19.1.0.0"
        }
    ],
    "screenshots": [],
    "platform": "19.0.0.0",
    "idRanges": [{
            "from": 135040,
            "to": 135040
        },
        {
            "from": 135042,
            "to": 135049
        },
        {
            "from": 135053,
            "to": 135056
        },
        {
            "from": 135059,
            "to": 135060
        }
    ],
    "target": "OnPrem"
=======
    "id":  "fb8910aa-5068-4331-bdd7-03e7af8c4f96",
    "name":  "Barcode Test",
    "publisher":  "Microsoft",
    "brief":  "",
    "description":  "Tests for the Barcode module",
    "version":  "19.2.0.0",
    "privacyStatement":  "https://go.microsoft.com/fwlink/?LinkId=724009",
    "EULA":  "https://go.microsoft.com/fwlink/?linkid=2009120",
    "help":  "",
    "url":  "https://go.microsoft.com/fwlink/?LinkId=724011",
    "logo":  "",
    "dependencies":  [
                         {
                             "id":  "7e3b999e-1182-45d2-8b82-d5127ddba9b2",
                             "name":  "DotNet Aliases",
                             "publisher":  "Microsoft",
                             "version":  "19.2.0.0"
                         },
                         {
                             "id":  "dd0be2ea-f733-4d65-bb34-a28f4624fb14",
                             "name":  "Library Assert",
                             "publisher":  "Microsoft",
                             "version":  "19.2.0.0"
                         },
                         {
                             "id":  "b70cdbee-da69-4029-bafe-be2a1977301c",
                             "name":  "Barcode",
                             "publisher":  "Microsoft",
                             "version":  "19.2.0.0"
                         },
                         {
                             "id": "e31ad830-3d46-472e-afeb-1d3d35247943",
                              "name": "BLOB Storage",
                              "publisher": "Microsoft",
                              "version": "19.2.0.0"
                         }
                     ],
    "screenshots":  [

                    ],
    "platform":  "19.0.0.0",
    "idRanges":  [
                     {
                         "from":  135040,
                         "to":  135040
                     },
                     {
                         "from":  135042,
                         "to":  135049
                     },
                     {
                         "from":  135053,
                         "to":  135056
                     },
                     {
                         "from":  135059,
                         "to":  135059
                     }
                 ],
    "target":  "OnPrem"
>>>>>>> c64e1490
}<|MERGE_RESOLUTION|>--- conflicted
+++ resolved
@@ -1,68 +1,4 @@
 {
-<<<<<<< HEAD
-    "id": "fb8910aa-5068-4331-bdd7-03e7af8c4f96",
-    "name": "Barcode Test",
-    "publisher": "Microsoft",
-    "brief": "",
-    "description": "Tests for the Barcode module",
-    "version": "19.1.0.0",
-    "privacyStatement": "https://go.microsoft.com/fwlink/?LinkId=724009",
-    "EULA": "https://go.microsoft.com/fwlink/?linkid=2009120",
-    "help": "",
-    "url": "https://go.microsoft.com/fwlink/?LinkId=724011",
-    "logo": "",
-    "dependencies": [{
-            "id": "7e3b999e-1182-45d2-8b82-d5127ddba9b2",
-            "name": "DotNet Aliases",
-            "publisher": "Microsoft",
-            "version": "19.1.0.0"
-        },
-        {
-            "id": "dd0be2ea-f733-4d65-bb34-a28f4624fb14",
-            "name": "Library Assert",
-            "publisher": "Microsoft",
-            "version": "19.1.0.0"
-        },
-        {
-            "id": "e7320ebb-08b3-4406-b1ec-b4927d3e280b",
-            "name": "Any",
-            "publisher": "Microsoft",
-            "version": "19.1.0.0"
-        },
-        {
-            "id": "b70cdbee-da69-4029-bafe-be2a1977301c",
-            "name": "Barcode",
-            "publisher": "Microsoft",
-            "version": "19.1.0.0"
-        },
-        {
-            "id": "e31ad830-3d46-472e-afeb-1d3d35247943",
-            "name": "BLOB Storage",
-            "publisher": "Microsoft",
-            "version": "19.1.0.0"
-        }
-    ],
-    "screenshots": [],
-    "platform": "19.0.0.0",
-    "idRanges": [{
-            "from": 135040,
-            "to": 135040
-        },
-        {
-            "from": 135042,
-            "to": 135049
-        },
-        {
-            "from": 135053,
-            "to": 135056
-        },
-        {
-            "from": 135059,
-            "to": 135060
-        }
-    ],
-    "target": "OnPrem"
-=======
     "id":  "fb8910aa-5068-4331-bdd7-03e7af8c4f96",
     "name":  "Barcode Test",
     "publisher":  "Microsoft",
@@ -84,6 +20,12 @@
                          {
                              "id":  "dd0be2ea-f733-4d65-bb34-a28f4624fb14",
                              "name":  "Library Assert",
+                             "publisher":  "Microsoft",
+                             "version":  "19.2.0.0"
+                         },
+                         {
+                             "id":  "e7320ebb-08b3-4406-b1ec-b4927d3e280b",
+                             "name":  "Any",
                              "publisher":  "Microsoft",
                              "version":  "19.2.0.0"
                          },
@@ -123,5 +65,4 @@
                      }
                  ],
     "target":  "OnPrem"
->>>>>>> c64e1490
 }