codeunit 4025 "GP Cloud Migration"
{
    TableNo = "Hybrid Replication Summary";

    trigger OnRun();
    var
        HybridCompanyStatus: Record "Hybrid Company Status";
        AssistedCompanySetupStatus: Record "Assisted Company Setup Status";
        HelperFunctions: Codeunit "Helper Functions";
        HybridGPManagement: Codeunit "Hybrid GP Management";
        SetupStatus: Enum "Company Setup Status";
    begin
        if AssistedCompanySetupStatus.Get(CompanyName()) then begin
            SetupStatus := AssistedCompanySetupStatus.GetCompanySetupStatusValue(CopyStr(CompanyName(), 1, 30));
            if SetupStatus = SetupStatus::Completed then
                InitiateGPMigration()
            else
                Session.LogMessage('000029K', CompanyFailedToMigrateMsg, Verbosity::Normal, DataClassification::SystemMetadata, TelemetryScope::ExtensionPublisher, 'Category', HelperFunctions.GetTelemetryCategory());
        end;

        Commit();
        HybridCompanyStatus.Get(CompanyName);
        HybridCompanyStatus."Upgrade Status" := HybridCompanyStatus."Upgrade Status"::Completed;
        HybridCompanyStatus.Modify();

        Clear(HybridCompanyStatus);
        HybridCompanyStatus.SetFilter(Name, '<>''''');
        HybridCompanyStatus.SetRange("Upgrade Status", HybridCompanyStatus."Upgrade Status"::Pending);
        if HybridCompanyStatus.FindFirst() then begin
            HybridGPManagement.InvokeCompanyUpgrade(Rec, HybridCompanyStatus.Name);
            exit;
        end;

        if Rec.Find() then begin
            Rec.Status := Rec.Status::Completed;
            Rec.Modify();
        end;
    end;

    var
        CompanyFailedToMigrateMsg: Label 'Migration did not start because the company setup is still in process.', Locked = true;
        InitiateMigrationMsg: Label 'Initiate GP Migration.', Locked = true;
        StartMigrationMsg: Label 'Start Migration', Locked = true;
        GPSY40100Lbl: Label 'SY40100', Locked = true;
        GPSY40101Lbl: Label 'SY40101', Locked = true;
        GPCM20600Lbl: Label 'CM20600', Locked = true;
        GPMC40200Lbl: Label 'MC40200', Locked = true;
        GPSY06000Lbl: Label 'SY06000', Locked = true;
<<<<<<< HEAD
        GPGL10111Lbl: Label 'GL10111', Locked = true;
=======
        GPPM00100Lbl: Label 'PM00100', Locked = true;
        GPPM00200Lbl: Label 'PM00200', Locked = true;
        GPRM00101Lbl: Label 'RM00101', Locked = true;
        GPRM00201Lbl: Label 'RM00201', Locked = true;
>>>>>>> d60f71fa

    local procedure InitiateGPMigration()
    var
        DataMigrationEntity: Record "Data Migration Entity";
        GPCompanyMigrationSettings: Record "GP Company Migration Settings";
        GPAccount: Record "GP Account";
        GPCustomer: Record "GP Customer";
        GPVendor: Record "GP Vendor";
        GPItem: Record "GP Item";
        GPConfiguration: Record "GP Configuration";
        HelperFunctions: Codeunit "Helper Functions";
        DataMigrationFacade: Codeunit "Data Migration Facade";
        WizardIntegration: Codeunit "Wizard Integration";
        Flag: Boolean;
    begin
        Session.LogMessage('0000BBH', InitiateMigrationMsg, Verbosity::Normal, DataClassification::SystemMetadata, TelemetryScope::ExtensionPublisher, 'Category', HelperFunctions.GetTelemetryCategory());

        SelectLatestVersion();
        HelperFunctions.SetProcessesRunning(true);
        HelperFunctions.CleanupBeforeSynchronization();

        if not HelperFunctions.PreMigrationCleanupCompleted() then begin
            HelperFunctions.GetLastError();
            HelperFunctions.SetProcessesRunning(false);
            exit;
        end;

        Flag := false;
        HelperFunctions.ResetAdjustforPaymentInGLSetup(Flag);
        if Flag then begin
            // If we updated the GL Setup table, we need to remember that so we can revert that change when migration is complete
            // See OnAfterMigrationFinishedSubscriber() method in codeunit 4028 
            GPConfiguration.GetSingleInstance();
            GPConfiguration."Updated GL Setup" := true;
            GPConfiguration.Modify();
        end;

        if not WizardIntegration.RegisterGPDataMigrator() then begin
            HelperFunctions.GetLastError();
            HelperFunctions.SetProcessesRunning(false);
            exit;
        end;

        CreateDataMigrationEntites(DataMigrationEntity);

        HelperFunctions.CreateSetupRecordsIfNeeded();

        if not HelperFunctions.CreatePreMigrationData() then begin
            HelperFunctions.GetLastError();
            HelperFunctions.SetProcessesRunning(false);
            exit;
        end;

        Commit();
        if GPCompanyMigrationSettings.Get(CompanyName()) then begin
            HelperFunctions.SetGlobalDimensions(CopyStr(GPCompanyMigrationSettings."Global Dimension 1", 1, 20), CopyStr(GPCompanyMigrationSettings."Global Dimension 2", 1, 20));
            HelperFunctions.UpdateGlobalDimensionNo();
        end;

        CreateDataMigrationStatusRecords(Database::"G/L Account", GPAccount.Count(), 4090, 4017);
        CreateDataMigrationStatusRecords(Database::"Customer", GPCustomer.Count(), 4093, 4018);
        CreateDataMigrationStatusRecords(Database::"Vendor", GPVendor.Count(), 4096, 4022);
        CreateDataMigrationStatusRecords(Database::"Item", GPItem.Count(), 4095, 4019);

        Session.LogMessage('0000BBI', StartMigrationMsg, Verbosity::Normal, DataClassification::SystemMetadata, TelemetryScope::ExtensionPublisher, 'Category', HelperFunctions.GetTelemetryCategory());
        DataMigrationFacade.StartMigration(HelperFunctions.GetMigrationTypeTxt(), FALSE);
    end;

    local procedure CreateDataMigrationStatusRecords(DestinationTableID: Integer; NumberOfRecords: Integer; StagingTableID: Integer; CodeunitToRun: Integer)
    var
        DataMigrationStatus: Record "Data Migration Status";
        HelperFunctions: Codeunit "Helper Functions";
    begin
        DataMigrationStatus.Init();
        DataMigrationStatus.Validate("Migration Type", HelperFunctions.GetMigrationTypeTxt());
        DataMigrationStatus.Validate("Destination Table ID", DestinationTableID);
        DataMigrationStatus.Validate("Total Number", NumberOfRecords);
        DataMigrationStatus.Validate(Status, DataMigrationStatus.Status::Pending);
        DataMigrationStatus.Validate("Source Staging Table ID", StagingTableID);
        DataMigrationStatus.Validate("Migration Codeunit To Run", CodeunitToRun);
        DataMigrationStatus.Insert()
    end;

    local procedure CreateDataMigrationEntites(var DataMigrationEntity: Record "Data Migration Entity"): Boolean
    var
        HelperFunctions: Codeunit "Helper Functions";
    begin
        DataMigrationEntity.InsertRecord(Database::"G/L Account", HelperFunctions.GetNumberOfAccounts());
        DataMigrationEntity.InsertRecord(Database::Customer, HelperFunctions.GetNumberOfCustomers());
        DataMigrationEntity.InsertRecord(Database::Vendor, HelperFunctions.GetNumberOfVendors());
        DataMigrationEntity.InsertRecord(Database::Item, HelperFunctions.GetNumberOfItems());
        exit(true);
    end;

    [EventSubscriber(ObjectType::Codeunit, Codeunit::"Hybrid Cloud Management", 'OnInsertDefaultTableMappings', '', false, false)]
    local procedure OnInsertDefaultTableMappings(DeleteExisting: Boolean; ProductID: Text[250])
    begin
        UpdateOrInsertRecord(Database::"GP SY40100", GPSY40100Lbl);
        UpdateOrInsertRecord(Database::"GP SY40101", GPSY40101Lbl);
        UpdateOrInsertRecord(Database::"GP CM20600", GPCM20600Lbl);
        UpdateOrInsertRecord(Database::"GP MC40200", GPMC40200Lbl);
        UpdateOrInsertRecord(Database::"GP SY06000", GPSY06000Lbl);
<<<<<<< HEAD
        UpdateOrInsertRecord(Database::"GP GL10111", GPGL10111Lbl);
=======
        UpdateOrInsertRecord(Database::"GP PM00100", GPPM00100Lbl);
        UpdateOrInsertRecord(Database::"GP PM00200", GPPM00200Lbl);
        UpdateOrInsertRecord(Database::"GP RM00101", GPRM00101Lbl);
        UpdateOrInsertRecord(Database::"GP RM00201", GPRM00201Lbl);
>>>>>>> d60f71fa
    end;

    local procedure UpdateOrInsertRecord(TableID: Integer; SourceTableName: Text[128])
    var
        MigrationTableMapping: Record "Migration Table Mapping";
        CurrentModuleInfo: ModuleInfo;
    begin
        NavApp.GetCurrentModuleInfo(CurrentModuleInfo);
        if MigrationTableMapping.Get(CurrentModuleInfo.Id(), TableID) then
            MigrationTableMapping.Delete();

        MigrationTableMapping."App ID" := CurrentModuleInfo.Id();
        MigrationTableMapping.Validate("Table ID", TableID);
        MigrationTableMapping."Source Table Name" := SourceTableName;
        MigrationTableMapping.Insert();
    end;
}<|MERGE_RESOLUTION|>--- conflicted
+++ resolved
@@ -46,14 +46,11 @@
         GPCM20600Lbl: Label 'CM20600', Locked = true;
         GPMC40200Lbl: Label 'MC40200', Locked = true;
         GPSY06000Lbl: Label 'SY06000', Locked = true;
-<<<<<<< HEAD
-        GPGL10111Lbl: Label 'GL10111', Locked = true;
-=======
         GPPM00100Lbl: Label 'PM00100', Locked = true;
         GPPM00200Lbl: Label 'PM00200', Locked = true;
         GPRM00101Lbl: Label 'RM00101', Locked = true;
         GPRM00201Lbl: Label 'RM00201', Locked = true;
->>>>>>> d60f71fa
+        GPGL10111Lbl: Label 'GL10111', Locked = true;
 
     local procedure InitiateGPMigration()
     var
@@ -156,14 +153,11 @@
         UpdateOrInsertRecord(Database::"GP CM20600", GPCM20600Lbl);
         UpdateOrInsertRecord(Database::"GP MC40200", GPMC40200Lbl);
         UpdateOrInsertRecord(Database::"GP SY06000", GPSY06000Lbl);
-<<<<<<< HEAD
-        UpdateOrInsertRecord(Database::"GP GL10111", GPGL10111Lbl);
-=======
         UpdateOrInsertRecord(Database::"GP PM00100", GPPM00100Lbl);
         UpdateOrInsertRecord(Database::"GP PM00200", GPPM00200Lbl);
         UpdateOrInsertRecord(Database::"GP RM00101", GPRM00101Lbl);
         UpdateOrInsertRecord(Database::"GP RM00201", GPRM00201Lbl);
->>>>>>> d60f71fa
+        UpdateOrInsertRecord(Database::"GP GL10111", GPGL10111Lbl);
     end;
 
     local procedure UpdateOrInsertRecord(TableID: Integer; SourceTableName: Text[128])
