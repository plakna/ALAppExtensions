codeunit 4515 "SMTP Connector Install"
{
    Subtype = Install;

    trigger OnInstallAppPerCompany()
    begin
        ApplyEvaluationClassificationsForPrivacy();

        MigrateSMTPAccount();
    end;

    local procedure ApplyEvaluationClassificationsForPrivacy()
    var
        Company: Record Company;
        Account: Record "SMTP Account";
        DataClassificationMgt: Codeunit "Data Classification Mgt.";
    begin
        Company.Get(CompanyName());
        if not Company."Evaluation Company" then
            exit;

        DataClassificationMgt.SetFieldToPersonal(Database::"SMTP Account", Account.FieldNo(Name));
        DataClassificationMgt.SetFieldToPersonal(Database::"SMTP Account", Account.FieldNo("Email Address"));
#if not CLEAN17
        DataClassificationMgt.SetFieldToPersonal(Database::"SMTP Account", Account.FieldNo("Created By"));
#endif
        DataClassificationMgt.SetFieldToPersonal(Database::"SMTP Account", Account.FieldNo("User Name"));
        DataClassificationMgt.SetFieldToNormal(Database::"SMTP Account", Account.FieldNo("Secure Connection"));
        DataClassificationMgt.SetFieldToNormal(Database::"SMTP Account", Account.FieldNo(Server));
        DataClassificationMgt.SetFieldToNormal(Database::"SMTP Account", Account.FieldNo("Server Port"));
        DataClassificationMgt.SetFieldToNormal(Database::"SMTP Account", Account.FieldNo(Authentication));
    end;

    [Obsolete('Temporary solution. SMTP Mail Setup is being deprecated itself.', '17.0')]
    local procedure MigrateSMTPAccount()
    var
        UpgradeTag: Codeunit "Upgrade Tag";
    begin
        if UpgradeTag.HasUpgradeTag(GetEmailSMTPUpgradeTag()) then
            exit;

        CreateDefaultSMTPAccount();

        UpgradeTag.SetUpgradeTag(GetEmailSMTPUpgradeTag());
    end;

    [Obsolete('Temporary solution. SMTP Mail Setup is being deprecated itself.', '17.0')]
    [NonDebuggable]
    local procedure CreateDefaultSMTPAccount()
    var
        OldSMTPAccount: Record "SMTP Mail Setup";
        NewSMTPAccount: Record "SMTP Account";
        EmailAccount: Record "Email Account";
        EmailScenario: Codeunit "Email Scenario";
    begin
        // Create an SMTP account if the legacy SMTP Mail Setup has an entry.

        if not (NewSMTPAccount.WritePermission() and OldSMTPAccount.ReadPermission()) then
            exit; // no permissions, do nothing;

        if not NewSMTPAccount.IsEmpty() then
            exit; // if there's an SMTP account already, don't create another

        if not OldSMTPAccount.FindFirst() then
            exit; // no account, nothing to do

        if OldSMTPAccount."User ID" = '' then
            exit; // Unsupported case

        // Set ID
        NewSMTPAccount.Id := CreateGuid();

        // Set Name
        NewSMTPAccount.Name := OldSMTPAccount."User ID";

        // Set Server
        NewSMTPAccount.Server := OldSMTPAccount."SMTP Server";

        // Set Server Port
        NewSMTPAccount."Server Port" := OldSMTPAccount."SMTP Server Port";

        // Set Email Address
        NewSMTPAccount."Email Address" := OldSMTPAccount."User ID";

        // Set User Name
        NewSMTPAccount."User Name" := OldSMTPAccount."User ID";

        // Set Password
        NewSMTPAccount.SetPassword(OldSMTPAccount.GetPassword());

        // Set Authentication
        if OldSMTPAccount.Authentication = OldSMTPAccount.Authentication::Anonymous then
            NewSMTPAccount.Authentication := NewSMTPAccount.Authentication::Anonymous;

        if OldSMTPAccount.Authentication = OldSMTPAccount.Authentication::Basic then
            NewSMTPAccount.Authentication := NewSMTPAccount.Authentication::Basic;

<<<<<<< HEAD
        if OldSMTPAccount.Authentication = OldSMTPAccount.Authentication::NTLM then
            NewSMTPAccount.Authentication := NewSMTPAccount.Authentication::NTLM;
=======
        if OldSMTPAccount.Authentication = OldSMTPAccount.Authentication::OAuth2 then
            NewSMTPAccount.Authentication := NewSMTPAccount.Authentication::"OAuth 2.0";
>>>>>>> 3510ab3e

        // Set Secure Connection 
        NewSMTPAccount."Secure Connection" := OldSMTPAccount."Secure Connection";

#if not CLEAN17
        // Set Created By
        NewSMTPAccount."Created By" := CopyStr(UserId(), 1, MaxStrLen(NewSMTPAccount."Created By"));
#endif

        if NewSMTPAccount.Insert() then begin
            // Set the newly added account as default

            EmailAccount."Account Id" := NewSMTPAccount.Id;
            EmailAccount.Connector := enum::"Email Connector"::SMTP;

            EmailScenario.SetEmailAccount(Enum::"Email Scenario"::Default, EmailAccount);
        end;
    end;

    local procedure GetEmailSMTPUpgradeTag(): Code[250];
    begin
        exit('MS-368162-EmailSMTP-20200815');
    end;
}<|MERGE_RESOLUTION|>--- conflicted
+++ resolved
@@ -95,13 +95,11 @@
         if OldSMTPAccount.Authentication = OldSMTPAccount.Authentication::Basic then
             NewSMTPAccount.Authentication := NewSMTPAccount.Authentication::Basic;
 
-<<<<<<< HEAD
         if OldSMTPAccount.Authentication = OldSMTPAccount.Authentication::NTLM then
             NewSMTPAccount.Authentication := NewSMTPAccount.Authentication::NTLM;
-=======
+
         if OldSMTPAccount.Authentication = OldSMTPAccount.Authentication::OAuth2 then
             NewSMTPAccount.Authentication := NewSMTPAccount.Authentication::"OAuth 2.0";
->>>>>>> 3510ab3e
 
         // Set Secure Connection 
         NewSMTPAccount."Secure Connection" := OldSMTPAccount."Secure Connection";
