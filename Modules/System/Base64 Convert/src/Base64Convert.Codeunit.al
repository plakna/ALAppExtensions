--- conflicted
+++ resolved
@@ -28,11 +28,7 @@
     /// Converts the value of the input string to its equivalent string representation that is encoded with base-64 digits.
     /// </summary>
     /// <param name="String">The string to convert.</param>
-<<<<<<< HEAD
-    /// <param name="TextEncoding">The TextEncoding for the output string.</param>
-=======
     /// <param name="TextEncoding">The TextEncoding for the input string.</param>
->>>>>>> 2f2034dc
     /// <returns>The string representation, in base-64, of the input string.</returns>
     procedure ToBase64(String: Text; TextEncoding: TextEncoding): Text
     begin
@@ -43,13 +39,8 @@
     /// Converts the value of the input string to its equivalent string representation that is encoded with base-64 digits.
     /// </summary>
     /// <param name="String">The string to convert.</param>
-<<<<<<< HEAD
-    /// <param name="TextEncoding">The TextEncoding for the output string.</param>
-    /// <param name='Codepage">The Codepage if TextEncoding is MsDos or Windows.</param>
-=======
     /// <param name="TextEncoding">The TextEncoding for the input string.</param>
     /// <param name="Codepage">The Codepage if TextEncoding is MsDos or Windows.</param>
->>>>>>> 2f2034dc
     /// <returns>The string representation, in base-64, of the input string.</returns>
     procedure ToBase64(String: Text; TextEncoding: TextEncoding; Codepage: Integer): Text
     begin
@@ -60,11 +51,7 @@
     /// Converts the value of the input string to its equivalent string representation that is encoded with base-64 digits.
     /// </summary>
     /// <param name="String">The string to convert.</param>
-<<<<<<< HEAD
-    /// <param name="InsertLineBreaks">Whether insert line breaks in the output or not.
-=======
     /// <param name="InsertLineBreaks">Specifies whether line breaks are inserted in the output.
->>>>>>> 2f2034dc
     /// If true, inserts line breaks after every 76 characters.</param>
     /// <returns>The string representation, in base-64, of the input string.</returns>
     procedure ToBase64(String: Text; InsertLineBreaks: Boolean): Text
@@ -75,17 +62,10 @@
     /// Converts the value of the input string to its equivalent string representation that is encoded with base-64 digits.
     /// </summary>
     /// <param name="String">The string to convert.</param>
-<<<<<<< HEAD
-    /// <param name="InsertLineBreaks">Whether insert line breaks in the output or not.
-    /// If true, inserts line breaks after every 76 characters.</param>
-    /// <param name="TextEncoding">The TextEncoding for the output string.</param>
-    /// <param name='Codepage">The Codepage if TextEncoding is MsDos or Windows.</param>
-=======
     /// <param name="InsertLineBreaks">Specifies whether line breaks are inserted in the output.
     /// If true, inserts line breaks after every 76 characters.</param>
     /// <param name="TextEncoding">The TextEncoding for the input string.</param>
     /// <param name="Codepage">The Codepage if TextEncoding is MsDos or Windows.</param>
->>>>>>> 2f2034dc
     /// <returns>The string representation, in base-64, of the input string.</returns>
     procedure ToBase64(String: Text; InsertLineBreaks: Boolean; TextEncoding: TextEncoding; Codepage: Integer): Text
     begin
@@ -146,11 +126,7 @@
     /// </summary>
     /// <param name="Base64String">The string to convert.</param>
     /// <param name="TextEncoding">The TextEncoding for the inout string.</param>
-<<<<<<< HEAD
-    /// <param name='Codepage">The Codepage if TextEncoding is MsDos or Windows.</param>
-=======
     /// <param name="Codepage">The Codepage if TextEncoding is MsDos or Windows.</param>
->>>>>>> 2f2034dc
     /// <returns>Regular string that is equivalent to the input base-64 string.</returns>
     /// <error>The length of Base64String, ignoring white-space characters, is not zero or a multiple of 4.</error>
     /// <error>The format of Base64String is invalid. Base64String contains a non-base-64 character, more than two padding characters,
