{
<<<<<<< HEAD
    "id": "ec255f57-31d0-4ca2-b751-f2fa7c745abb",
    "name": "Connector to Shopify",
    "publisher": "Microsoft",
    "brief": "Seamless connection between Shopify and Dynamics 365 Business Central will synchronize order, stock, and customer information to ensure that merchants can fulfill orders faster and better serve their customers.",
    "description": "Connecting Dynamics 365 Business Central with Shopify will help merchants implement more agile online business processes, while keeping people focused on selling. With support for multitier pricing structures and multiple currencies, companies, and entities, Business Central will support multiple Shopify store scenarios with ease. By connecting Shopify and Business Central, you will improve visibility into stock, pricing, existing customers and order history, order status, billing, and payments.",
    "version": "20.1.0.0",
    "privacyStatement": "https://go.microsoft.com/fwlink/?LinkId=724009",
    "EULA": "https://go.microsoft.com/fwlink/?linkid=2009120",
    "help": "https://go.microsoft.com/fwlink/?linkid=2179727",
    "url": "https://go.microsoft.com/fwlink/?LinkId=724011",
    "logo": "ExtensionLogo.png",
    "contextSensitiveHelpUrl": "https://go.microsoft.com/fwlink/?linkid=2179727",
    "dependencies": [],
    "screenshots": [],
    "platform": "20.0.0.0",
    "idRanges": [
        {
            "from": 30100,
            "to": 30299
        }
    ],
    "target": "OnPrem",
=======
    "id":  "ec255f57-31d0-4ca2-b751-f2fa7c745abb",
    "name":  "Shopify Connector",
    "publisher":  "Microsoft",
    "brief":  "Seamless connection between Shopify and Dynamics 365 Business Central will synchronize order, stock, and customer information to ensure that merchants can fulfill orders faster and better serve their customers.",
    "description":  "Connecting Dynamics 365 Business Central with Shopify will help merchants implement more agile online business processes, while keeping people focused on selling. With support for multitier pricing structures and multiple currencies, companies, and entities, Business Central will support multiple Shopify store scenarios with ease. By connecting Shopify and Business Central, you will improve visibility into stock, pricing, existing customers and order history, order status, billing, and payments.",
    "version":  "20.2.0.0",
    "privacyStatement":  "https://go.microsoft.com/fwlink/?LinkId=724009",
    "EULA":  "https://go.microsoft.com/fwlink/?linkid=2009120",
    "help":  "https://go.microsoft.com/fwlink/?linkid=2179727",
    "url":  "https://go.microsoft.com/fwlink/?LinkId=724011",
    "logo":  "ExtensionLogo.png",
    "contextSensitiveHelpUrl":  "https://go.microsoft.com/fwlink/?linkid=2179727",
    "dependencies":  [

                     ],
    "screenshots":  [

                    ],
    "platform":  "20.0.0.0",
    "idRanges":  [
                     {
                         "from":  30100,
                          "to":  30299
                     }
                 ],
    "internalsVisibleTo":  [
        {
            "id":  "32f586f0-69fd-41bb-8e97-98c869856360",
            "publisher":  "Microsoft",
            "name":  "Shopify Connector Test"
        }
    ],
>>>>>>> e83f895b
    "resourceExposurePolicy": {
        "allowDebugging": true,
        "allowDownloadingSource": true,
        "includeSourceInSymbolFile": true
    },
<<<<<<< HEAD
    "application": "20.1.0.0",
    "runtime": "9.0"
=======
    "application":  "20.2.0.0",
    "target":  "OnPrem",
    "runtime": "9.1"
>>>>>>> e83f895b
}<|MERGE_RESOLUTION|>--- conflicted
+++ resolved
@@ -1,28 +1,4 @@
 {
-<<<<<<< HEAD
-    "id": "ec255f57-31d0-4ca2-b751-f2fa7c745abb",
-    "name": "Connector to Shopify",
-    "publisher": "Microsoft",
-    "brief": "Seamless connection between Shopify and Dynamics 365 Business Central will synchronize order, stock, and customer information to ensure that merchants can fulfill orders faster and better serve their customers.",
-    "description": "Connecting Dynamics 365 Business Central with Shopify will help merchants implement more agile online business processes, while keeping people focused on selling. With support for multitier pricing structures and multiple currencies, companies, and entities, Business Central will support multiple Shopify store scenarios with ease. By connecting Shopify and Business Central, you will improve visibility into stock, pricing, existing customers and order history, order status, billing, and payments.",
-    "version": "20.1.0.0",
-    "privacyStatement": "https://go.microsoft.com/fwlink/?LinkId=724009",
-    "EULA": "https://go.microsoft.com/fwlink/?linkid=2009120",
-    "help": "https://go.microsoft.com/fwlink/?linkid=2179727",
-    "url": "https://go.microsoft.com/fwlink/?LinkId=724011",
-    "logo": "ExtensionLogo.png",
-    "contextSensitiveHelpUrl": "https://go.microsoft.com/fwlink/?linkid=2179727",
-    "dependencies": [],
-    "screenshots": [],
-    "platform": "20.0.0.0",
-    "idRanges": [
-        {
-            "from": 30100,
-            "to": 30299
-        }
-    ],
-    "target": "OnPrem",
-=======
     "id":  "ec255f57-31d0-4ca2-b751-f2fa7c745abb",
     "name":  "Shopify Connector",
     "publisher":  "Microsoft",
@@ -55,18 +31,12 @@
             "name":  "Shopify Connector Test"
         }
     ],
->>>>>>> e83f895b
     "resourceExposurePolicy": {
         "allowDebugging": true,
         "allowDownloadingSource": true,
         "includeSourceInSymbolFile": true
     },
-<<<<<<< HEAD
-    "application": "20.1.0.0",
-    "runtime": "9.0"
-=======
     "application":  "20.2.0.0",
     "target":  "OnPrem",
     "runtime": "9.1"
->>>>>>> e83f895b
-}+}
