--- conflicted
+++ resolved
@@ -56,11 +56,8 @@
 We've blocked a certain set of functions from being directly called from app code. Our approach was based on a conservative static analysis, and the result was that some functions are unnecessarily blocked. If you need to use one or more of these functions please log an issue and provide a full list. We will analyze your request and unblock the functions we deem to be safe.
 
 ## When are my reported issues going be released?
-<<<<<<< HEAD
+
 We’ve decided to focus our development efforts on delivering a single, latest version of the product. Having said that, we will backport selected requests related to extensibility, such as events, to the current release on a case-by-case basis. The decision depends on the costs and benefits of backporting the new things, and whether the issue is truly blocking. For more information about what we backport, see the label definitions in the next section.
-=======
-We’ve decided to focus our development efforts on delivering a single, latest version of the product. Having said that, we will backport selected requests related to extensibility, such as events, to the current release on a case-by-case basis. The decision depends on the costs and benefits of backporting the new things, and whether the issue in a bug is truly blocking. For more information about what we backport, see the label definitions in the next section.
->>>>>>> 418c053d
 
 ## What do all the labels assigned to issues mean?
 We use labels for categorizing issues into types and tracking the issue lifecycle. Issues fall into the following types:
