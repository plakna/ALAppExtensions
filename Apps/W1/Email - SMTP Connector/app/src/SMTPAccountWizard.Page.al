--- conflicted
+++ resolved
@@ -247,16 +247,10 @@
     var
         EnvironmentInformation: Codeunit "Environment Information";
     begin
-<<<<<<< HEAD
-        UserIDEditable := (Rec.Authentication = Rec.Authentication::Basic) or (Rec.Authentication = Rec.Authentication::"OAuth 2.0") or (Rec.Authentication = Rec.Authentication::NTLM);
-        PasswordEditable := (Rec.Authentication = Rec.Authentication::Basic) or (Rec.Authentication = Rec.Authentication::NTLM);
-        SenderFieldsEnabled := Rec."Sender Type" = Rec."Sender Type"::Specific;
-        ShowMessageAboutSigningIn := (not EnvironmentInformation.IsSaaSInfrastructure()) and (Rec.Authentication = Rec.Authentication::"OAuth 2.0") and (Rec.Server = SMTPConnectorImpl.GetO365SmtpServer());
-=======
         UserIDEditable := (Rec."Authentication Type" = Rec."Authentication Type"::Basic) or (Rec."Authentication Type" = Rec."Authentication Type"::"OAuth 2.0") or (Rec."Authentication Type" = Rec."Authentication Type"::NTLM);
         PasswordEditable := (Rec."Authentication Type" = Rec."Authentication Type"::Basic) or (Rec."Authentication Type" = Rec."Authentication Type"::NTLM);
         ShowMessageAboutSigningIn := (not EnvironmentInformation.IsSaaSInfrastructure()) and (Rec."Authentication Type" = Rec."Authentication Type"::"OAuth 2.0") and (Rec.Server = SMTPConnectorImpl.GetO365SmtpServer());
->>>>>>> a402bc4e
+        SenderFieldsEnabled := Rec."Sender Type" = Rec."Sender Type"::Specific;
     end;
 
     internal procedure GetAccount(var EmailAccount: Record "Email Account"): Boolean
