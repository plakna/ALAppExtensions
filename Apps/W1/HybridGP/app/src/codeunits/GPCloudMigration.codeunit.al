codeunit 4025 "GP Cloud Migration"
{
    TableNo = "Hybrid Replication Summary";

    trigger OnRun();
    var
        HybridCompanyStatus: Record "Hybrid Company Status";
        AssistedCompanySetupStatus: Record "Assisted Company Setup Status";
        HelperFunctions: Codeunit "Helper Functions";
        HybridGPManagement: Codeunit "Hybrid GP Management";
        SetupStatus: Enum "Company Setup Status";
    begin
        if AssistedCompanySetupStatus.Get(CompanyName()) then begin
            SetupStatus := AssistedCompanySetupStatus.GetCompanySetupStatusValue(CopyStr(CompanyName(), 1, 30));
            if SetupStatus = SetupStatus::Completed then
                InitiateGPMigration()
            else
                Session.LogMessage('000029K', CompanyFailedToMigrateMsg, Verbosity::Normal, DataClassification::SystemMetadata, TelemetryScope::ExtensionPublisher, 'Category', HelperFunctions.GetTelemetryCategory());
        end;

        Commit();
        HybridCompanyStatus.Get(CompanyName);
        HybridCompanyStatus."Upgrade Status" := HybridCompanyStatus."Upgrade Status"::Completed;
        HybridCompanyStatus.Modify();

        Clear(HybridCompanyStatus);
        HybridCompanyStatus.SetFilter(Name, '<>''''');
        HybridCompanyStatus.SetRange("Upgrade Status", HybridCompanyStatus."Upgrade Status"::Pending);
        if HybridCompanyStatus.FindFirst() then begin
            HybridGPManagement.InvokeCompanyUpgrade(Rec, HybridCompanyStatus.Name);
            exit;
        end;

        if Rec.Find() then begin
            Rec.Status := Rec.Status::Completed;
            Rec.Modify();
        end;
    end;

    var
        CompanyFailedToMigrateMsg: Label 'Migration did not start because the company setup is still in process.', Locked = true;
        InitiateMigrationMsg: Label 'Initiate GP Migration.', Locked = true;
        StartMigrationMsg: Label 'Start Migration', Locked = true;
<<<<<<< HEAD
        GPCM20600Lbl: Label 'CM20600', Locked = true;
=======
        GPSY40100Lbl: Label 'SY40100', Locked = true;
        GPSY40101Lbl: Label 'SY40101', Locked = true;
>>>>>>> bacb32e2

    local procedure InitiateGPMigration()
    var
        DataMigrationEntity: Record "Data Migration Entity";
        GPCompanyMigrationSettings: Record "GP Company Migration Settings";
        GPAccount: Record "GP Account";
        GPCustomer: Record "GP Customer";
        GPVendor: Record "GP Vendor";
        GPItem: Record "GP Item";
        GPConfiguration: Record "GP Configuration";
        HelperFunctions: Codeunit "Helper Functions";
        DataMigrationFacade: Codeunit "Data Migration Facade";
        WizardIntegration: Codeunit "Wizard Integration";
        Flag: Boolean;
    begin
        Session.LogMessage('0000BBH', InitiateMigrationMsg, Verbosity::Normal, DataClassification::SystemMetadata, TelemetryScope::ExtensionPublisher, 'Category', HelperFunctions.GetTelemetryCategory());

        SelectLatestVersion();
        HelperFunctions.SetProcessesRunning(true);
        HelperFunctions.CleanupBeforeSynchronization();

        if not HelperFunctions.PreMigrationCleanupCompleted() then begin
            HelperFunctions.GetLastError();
            HelperFunctions.SetProcessesRunning(false);
            exit;
        end;

        Flag := false;
        HelperFunctions.ResetAdjustforPaymentInGLSetup(Flag);
        if Flag then begin
            // If we updated the GL Setup table, we need to remember that so we can revert that change when migration is complete
            // See OnAfterMigrationFinishedSubscriber() method in codeunit 4028 
            GPConfiguration.GetSingleInstance();
            GPConfiguration."Updated GL Setup" := true;
            GPConfiguration.Modify();
        end;

        if not WizardIntegration.RegisterGPDataMigrator() then begin
            HelperFunctions.GetLastError();
            HelperFunctions.SetProcessesRunning(false);
            exit;
        end;

        CreateDataMigrationEntites(DataMigrationEntity);

        HelperFunctions.CreateSetupRecordsIfNeeded();

        if not HelperFunctions.CreatePreMigrationData() then begin
            HelperFunctions.GetLastError();
            HelperFunctions.SetProcessesRunning(false);
            exit;
        end;

        Commit();
        if GPCompanyMigrationSettings.Get(CompanyName()) then begin
            HelperFunctions.SetGlobalDimensions(CopyStr(GPCompanyMigrationSettings."Global Dimension 1", 1, 20), CopyStr(GPCompanyMigrationSettings."Global Dimension 2", 1, 20));
            HelperFunctions.UpdateGlobalDimensionNo();
        end;

        CreateDataMigrationStatusRecords(Database::"G/L Account", GPAccount.Count(), 4090, 4017);
        CreateDataMigrationStatusRecords(Database::"Customer", GPCustomer.Count(), 4093, 4018);
        CreateDataMigrationStatusRecords(Database::"Vendor", GPVendor.Count(), 4096, 4022);
        CreateDataMigrationStatusRecords(Database::"Item", GPItem.Count(), 4095, 4019);

        Session.LogMessage('0000BBI', StartMigrationMsg, Verbosity::Normal, DataClassification::SystemMetadata, TelemetryScope::ExtensionPublisher, 'Category', HelperFunctions.GetTelemetryCategory());
        DataMigrationFacade.StartMigration(HelperFunctions.GetMigrationTypeTxt(), FALSE);
    end;

    local procedure CreateDataMigrationStatusRecords(DestinationTableID: Integer; NumberOfRecords: Integer; StagingTableID: Integer; CodeunitToRun: Integer)
    var
        DataMigrationStatus: Record "Data Migration Status";
        HelperFunctions: Codeunit "Helper Functions";
    begin
        DataMigrationStatus.Init();
        DataMigrationStatus.Validate("Migration Type", HelperFunctions.GetMigrationTypeTxt());
        DataMigrationStatus.Validate("Destination Table ID", DestinationTableID);
        DataMigrationStatus.Validate("Total Number", NumberOfRecords);
        DataMigrationStatus.Validate(Status, DataMigrationStatus.Status::Pending);
        DataMigrationStatus.Validate("Source Staging Table ID", StagingTableID);
        DataMigrationStatus.Validate("Migration Codeunit To Run", CodeunitToRun);
        DataMigrationStatus.Insert()
    end;

    local procedure CreateDataMigrationEntites(var DataMigrationEntity: Record "Data Migration Entity"): Boolean
    var
        HelperFunctions: Codeunit "Helper Functions";
    begin
        DataMigrationEntity.InsertRecord(Database::"G/L Account", HelperFunctions.GetNumberOfAccounts());
        DataMigrationEntity.InsertRecord(Database::Customer, HelperFunctions.GetNumberOfCustomers());
        DataMigrationEntity.InsertRecord(Database::Vendor, HelperFunctions.GetNumberOfVendors());
        DataMigrationEntity.InsertRecord(Database::Item, HelperFunctions.GetNumberOfItems());
        exit(true);
    end;

    [EventSubscriber(ObjectType::Codeunit, Codeunit::"Hybrid Cloud Management", 'OnInsertDefaultTableMappings', '', false, false)]
    local procedure OnInsertDefaultTableMappings(DeleteExisting: Boolean; ProductID: Text[250])
    begin
<<<<<<< HEAD
        UpdateOrInsertRecord(Database::"GP CM20600", GPCM20600Lbl);
=======
        UpdateOrInsertRecord(Database::"GP SY40100", GPSY40100Lbl);
        UpdateOrInsertRecord(Database::"GP SY40101", GPSY40101Lbl);
>>>>>>> bacb32e2
    end;

    local procedure UpdateOrInsertRecord(TableID: Integer; SourceTableName: Text[128])
    var
        MigrationTableMapping: Record "Migration Table Mapping";
        CurrentModuleInfo: ModuleInfo;
    begin
        NavApp.GetCurrentModuleInfo(CurrentModuleInfo);
        if MigrationTableMapping.Get(CurrentModuleInfo.Id(), TableID) then
            MigrationTableMapping.Delete();

        MigrationTableMapping."App ID" := CurrentModuleInfo.Id();
        MigrationTableMapping.Validate("Table ID", TableID);
        MigrationTableMapping."Source Table Name" := SourceTableName;
        MigrationTableMapping.Insert();
    end;
}<|MERGE_RESOLUTION|>--- conflicted
+++ resolved
@@ -41,12 +41,9 @@
         CompanyFailedToMigrateMsg: Label 'Migration did not start because the company setup is still in process.', Locked = true;
         InitiateMigrationMsg: Label 'Initiate GP Migration.', Locked = true;
         StartMigrationMsg: Label 'Start Migration', Locked = true;
-<<<<<<< HEAD
-        GPCM20600Lbl: Label 'CM20600', Locked = true;
-=======
         GPSY40100Lbl: Label 'SY40100', Locked = true;
         GPSY40101Lbl: Label 'SY40101', Locked = true;
->>>>>>> bacb32e2
+        GPCM20600Lbl: Label 'CM20600', Locked = true;
 
     local procedure InitiateGPMigration()
     var
@@ -144,12 +141,9 @@
     [EventSubscriber(ObjectType::Codeunit, Codeunit::"Hybrid Cloud Management", 'OnInsertDefaultTableMappings', '', false, false)]
     local procedure OnInsertDefaultTableMappings(DeleteExisting: Boolean; ProductID: Text[250])
     begin
-<<<<<<< HEAD
-        UpdateOrInsertRecord(Database::"GP CM20600", GPCM20600Lbl);
-=======
         UpdateOrInsertRecord(Database::"GP SY40100", GPSY40100Lbl);
         UpdateOrInsertRecord(Database::"GP SY40101", GPSY40101Lbl);
->>>>>>> bacb32e2
+        UpdateOrInsertRecord(Database::"GP CM20600", GPCM20600Lbl);
     end;
 
     local procedure UpdateOrInsertRecord(TableID: Integer; SourceTableName: Text[128])
