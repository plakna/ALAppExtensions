// ------------------------------------------------------------------------------------------------
// Copyright (c) Microsoft Corporation. All rights reserved.
// Licensed under the MIT License. See License.txt in the project root for license information.
// ------------------------------------------------------------------------------------------------
namespace Microsoft.Integration.DynamicsFieldService;

using Microsoft.Integration.Dataverse;
using Microsoft.Projects.Project.Job;
using Microsoft.Foundation.NoSeries;
using Microsoft.Foundation.UOM;
using Microsoft.Projects.Project.Setup;
using Microsoft.Service.Item;
using Microsoft.Integration.SyncEngine;
using Microsoft.Inventory.Setup;
using Microsoft.Sales.Customer;
using System.Telemetry;
using Microsoft.Projects.Project.Posting;
using Microsoft.Projects.Project.Journal;
using Microsoft.Projects.Resources.Resource;
using Microsoft.Integration.D365Sales;
using Microsoft.Inventory.Item;
using Microsoft.Service.Archive;
using Microsoft.Service.Document;
using Microsoft.Projects.Project.Planning;
using Microsoft.Projects.Project.Ledger;
using Microsoft.Sales.History;
using Microsoft.Service.Setup;

codeunit 6610 "FS Int. Table Subscriber"
{
    SingleInstance = true;

    var
        CDSIntegrationMgt: Codeunit "CDS Integration Mgt.";
        CDSIntegrationImpl: Codeunit "CDS Integration Impl.";
        CRMSynchHelper: Codeunit "CRM Synch. Helper";
        RecordMustBeCoupledErr: Label '%1 %2 must be coupled to %3.', Comment = '%1 = table caption, %2 = primary key value, %3 - service name';
        RecordCoupledToDeletedErr: Label '%1 %2 is coupled to a deleted record.', Comment = '%1 = table caption, %2 = primary key value';
        JobJournalIncorrectSetupErr: Label 'You must set up %1 correctly on %2.', Comment = '%1 = a table name, %2 = a table name';
        CategoryTok: Label 'AL Field Service Integration', Locked = true;
        MustBeCoupledErr: Label '%1 %2 must be coupled to a Business Central %3', Comment = '%1 = a table name, %2 - a guid, %3 = a table name';
        DoesntExistErr: Label '%1 %2 doesn''t exist in %3', Comment = '%1 = a table name, %2 - a guid, %3 = Field Service service name';
        CoupledToDeletedErr: Label '%1 %2 is coupled to a deleted Business Central %3. You must re-couple it.', Comment = '%1 = a table name, %2 - a guid, %3 = a table name';
        CoupledToNonServiceErr: Label 'To synchronize this work order service, %1 %2 must be coupled to an item whose type is not set to Inventory. It is curretly coupled to item %3.', Comment = '%1 = a table name, %2 - a guid, %3 = an item name';
        CoupledToBlockedItemErr: Label 'To synchronize this work order service, %1 %2 must be coupled to an item that is not blocked. It is curretly coupled to item %3.', Comment = '%1 = a table name, %2 - a guid, %3 = an item name';
        CoupledToItemWithWrongUOMErr: Label 'To synchronize this work order service, %1 %2 must be coupled to an item that has base unit of measure set to %4. It is curretly coupled to item %3.', Comment = '%1 = a table name, %2 - a guid, %3 = an item name, %4 - unit of measure name';
        UnableToModifyWOSTxt: Label 'Unable to update work order service.', Locked = true;
        UnableToModifyWOPTxt: Label 'Unable to update work order product.', Locked = true;
        TestServerAddressTok: Label '@@test@@', Locked = true;
        FSConnEnabledTelemetryErr: Label 'User is trying to set up the connection with Dataverse, while the existing connections with Field Service is enabled.', Locked = true;
        FSConnEnabledErr: Label 'To set up the connection with Dataverse, you must first disable the existing connection with Field Service.';
        ShowFSConnectionSetupLbl: Label 'Field Service Integration Setup';
        ShowFSConnectionSetupDescLbl: Label 'Shows Field Service Integration Setup page where you can disable the connection.';
        CompanyFilterStrengthenedQst: Label 'This will make the synchronization engine process only %1 entities that correspond to the current company. Do you want to continue?', Comment = '%1 - a table caption';
        CompanyFilterStrengthenedFSMsg: Label 'The synchronization will consider only %1 entities whose work order in %3 has an External Project that belongs to company %2.', Comment = '%1 - a table caption; %2 - current company name; %3 - Dynamics 365 service name';
        InsufficientPermissionsTxt: Label 'Insufficient permissions.', Locked = true;
        NoProjectUsageLinkTxt: Label 'Unable to find Project Usage Link.', Locked = true;
        NoProjectPlanningLineTxt: Label 'Unable to find Project Planning Line.', Locked = true;
        FSEntitySynchTxt: Label 'Synching a field service entity.', Locked = true;


    [EventSubscriber(ObjectType::Table, Database::"CDS Connection Setup", 'OnEnsureConnectionSetupIsDisabled', '', false, false)]
    local procedure OnEnsureConnectionSetupIsDisabled()
    var
        FSConnectionSetup: Record "FS Connection Setup";
        ErrorInfo: ErrorInfo;
    begin
        if FSConnectionSetup.Get() then
            if FSConnectionSetup.IsEnabled() then
                if FSConnectionSetup."Server Address" <> TestServerAddressTok then begin
                    Session.LogMessage('0000MQW', FSConnEnabledTelemetryErr, Verbosity::Warning, DataClassification::CustomerContent, TelemetryScope::ExtensionPublisher, 'Category', CategoryTok);
                    ErrorInfo.Message := FSConnEnabledErr;
                    ErrorInfo.AddNavigationAction(ShowFSConnectionSetupLbl, ShowFSConnectionSetupDescLbl);
                    ErrorInfo.PageNo(Page::"FS Connection Setup");
                    Error(ErrorInfo);
                end;
    end;

    [EventSubscriber(ObjectType::Table, Database::"Integration Table Mapping", 'OnEnableMultiCompanySynchronization', '', false, false)]
    local procedure OnEnableMultiCompanySynchronization(var IntegrationTableMapping: Record "Integration Table Mapping"; var IsHandled: Boolean)
    var
        FSConnectionSetup: Record "FS Connection Setup";
        CDSCompany: Record "CDS Company";
        FSSetupDefaults: Codeunit "FS Setup Defaults";
        CRMProductName: Codeunit "CRM Product Name";
        IntegrationRecordRef: RecordRef;
        CompanyIdFieldRef: FieldRef;
        MessageTxt: Text;
    begin
        if IsHandled then
            exit;

        if IntegrationTableMapping.Type <> IntegrationTableMapping.Type::Dataverse then
            exit;

        if not FSConnectionSetup.IsEnabled() then
            exit;

        if IntegrationTableMapping."Table ID" = Database::"Job Journal Line" then begin
            IsHandled := true;
            IntegrationRecordRef.Open(IntegrationTableMapping."Integration Table ID");

            if not CDSIntegrationMgt.FindCompanyIdField(IntegrationRecordRef, CompanyIdFieldRef) then
                exit;

            if not CDSIntegrationMgt.GetCDSCompany(CDSCompany) then
                exit;

            if GuiAllowed() then
                if not Confirm(StrSubstNo(CompanyFilterStrengthenedQst, IntegrationRecordRef.Caption())) then
                    Error('');

            IntegrationRecordRef.SetView(IntegrationTableMapping.GetIntegrationTableFilter());
            CompanyIdFieldRef.SetRange(CDSCompany.CompanyId);
            IntegrationTableMapping.SetIntegrationTableFilter(FSSetupDefaults.GetTableFilterFromView(IntegrationTableMapping."Integration Table ID", IntegrationRecordRef.Caption(), IntegrationRecordRef.GetView()));
            MessageTxt := StrSubstNo(CompanyFilterStrengthenedFSMsg, IntegrationRecordRef.Caption(), CompanyName(), CRMProductName.FSServiceName());
            if IntegrationTableMapping.Modify() then
                if GuiAllowed() then
                    if MessageTxt <> '' then
                        Message(MessageTxt);
        end;
    end;

    [EventSubscriber(ObjectType::Table, Database::"Integration Table Mapping", 'OnBeforeModifyEvent', '', false, false)]
    local procedure IntegrationTableMappingOnBeforeModifyEvent(var Rec: Record "Integration Table Mapping"; RunTrigger: Boolean)
    var
        FSConnectionSetup: Record "FS Connection Setup";
        ServiceItem: Record "Service Item";
        MandatoryFilterErr: Label '"%1" must be included in the filter. If you need this behavior, please contact your partner for assistance.', Comment = '%1 = a field caption';
    begin
        if not FSConnectionSetup.IsEnabled() then
            exit;
        if not RunTrigger then
            exit;
        if Rec.IsTemporary() then
            exit;

        if Rec."Table ID" <> Database::"Service Item" then
            exit;

        ServiceItem.SetView(Rec.GetTableFilter());
        if ServiceItem.GetFilter(SystemId) <> '' then
            exit;
        if ServiceItem.GetFilter("Service Item Components") = '' then
            Error(MandatoryFilterErr, ServiceItem.FieldCaption("Service Item Components"));
    end;

    [EventSubscriber(ObjectType::Codeunit, Codeunit::"Integration Rec. Synch. Invoke", 'OnBeforeTransferRecordFields', '', false, false)]
    local procedure OnBeforeTransferRecordFields(SourceRecordRef: RecordRef; var DestinationRecordRef: RecordRef)
    var
        FSConnectionSetup: Record "FS Connection Setup";
        FSProjectTask: Record "FS Project Task";
        FSWorkOrderProduct: Record "FS Work Order Product";
        FSWorkOrderService: Record "FS Work Order Service";
        FSBookableResourceBooking: Record "FS Bookable Resource Booking";
        CRMIntegrationRecord: Record "CRM Integration Record";
        FSWorkOrderIncident: Record "FS Work Order Incident";
        FSIncident: Record "FS Incident Type";
        JobJournalLine: Record "Job Journal Line";
        JobTask: Record "Job Task";
        ServiceHeader: Record "Service Header";
        ServiceItemLine: Record "Service Item Line";
        ServiceLine: Record "Service Line";
        DefaultIncidentLbl: Label 'Service Order Incident';
        SourceDestCode: Text;
    begin
        if not FSConnectionSetup.IsEnabled() then
            exit;

        SourceDestCode := GetSourceDestCode(SourceRecordRef, DestinationRecordRef);

        case SourceDestCode of
            'FS Work Order Product-Job Journal Line',
            'FS Work Order Service-Job Journal Line':
                begin
                    if SourceRecordRef.Number = Database::"FS Work Order Product" then begin
                        SourceRecordRef.SetTable(FSWorkOrderProduct);
                        FSProjectTask.Get(FSWorkOrderProduct.ProjectTask);
                    end
                    else begin
                        SourceRecordRef.SetTable(FSWorkOrderService);
                        FSProjectTask.Get(FSWorkOrderService.ProjectTask);
                    end;

                    if not CRMIntegrationRecord.FindByCRMID(FSProjectTask.ProjectTaskId) then
                        Error(RecordMustBeCoupledErr, FSProjectTask.TableCaption, Format(FSProjectTask.ProjectTaskId), 'Business Central');

                    if not JobTask.GetBySystemId(CRMIntegrationRecord."Integration ID") then
                        Error(RecordCoupledToDeletedErr, FSProjectTask.TableCaption, Format(FSProjectTask.ProjectTaskId));

                    DestinationRecordRef.SetTable(JobJournalLine);
                    JobJournalLine."Job No." := JobTask."Job No.";
                    JobJournalLine."Job Task No." := JobTask."Job Task No.";
                    DestinationRecordRef.GetTable(JobJournalLine);
                end;
            'FS Work Order Incident-Service Item Line':
                begin
                    SourceRecordRef.SetTable(FSWorkOrderIncident);
                    DestinationRecordRef.SetTable(ServiceItemLine);

                    if ServiceItemLine."Document No." <> '' then
                        exit;

                    if CRMIntegrationRecord.FindByCRMID(FSWorkOrderIncident.WorkOrder) then
                        ServiceHeader.GetBySystemId(CRMIntegrationRecord."Integration ID");

                    ServiceItemLine."Document Type" := ServiceItemLine."Document Type"::Order;
                    ServiceItemLine."Document No." := ServiceHeader."No.";
                    ServiceItemLine."Line No." := GetNextLineNo(ServiceItemLine);

                    if IsNullGuid(FSWorkOrderIncident.CustomerAsset) then
                        if FSIncident.Get(FSWorkOrderIncident.IncidentType) then
                            ServiceItemLine.Description := FSIncident.Name
                        else
                            ServiceItemLine.Description := DefaultIncidentLbl;

                    DestinationRecordRef.GetTable(ServiceItemLine);
                end;
            'FS Work Order Product-Service Line':
                begin
                    SourceRecordRef.SetTable(FSWorkOrderProduct);
                    DestinationRecordRef.SetTable(ServiceLine);

                    if ServiceLine."Document No." <> '' then
                        exit;

                    if CRMIntegrationRecord.FindByCRMID(FSWorkOrderProduct.WorkOrder) then
                        ServiceHeader.GetBySystemId(CRMIntegrationRecord."Integration ID");

                    ServiceLine."Document Type" := ServiceLine."Document Type"::Order;
                    ServiceLine."Document No." := ServiceHeader."No.";
                    ServiceLine."Line No." := GetNextLineNo(ServiceLine);
                    ServiceLine."Service Item Line No." := ServiceItemLine."Line No.";
                    ServiceLine."Service Item No." := ServiceItemLine."Service Item No.";
                    ServiceLine.Type := ServiceLine.Type::Item;

                    DestinationRecordRef.GetTable(ServiceLine);
                end;
            'FS Work Order Service-Service Line':
                begin
                    SourceRecordRef.SetTable(FSWorkOrderService);
                    DestinationRecordRef.SetTable(ServiceLine);

                    if ServiceLine."Document No." <> '' then
                        exit;

                    if CRMIntegrationRecord.FindByCRMID(FSWorkOrderService.WorkOrder) then
                        ServiceHeader.GetBySystemId(CRMIntegrationRecord."Integration ID");

                    ServiceLine."Document Type" := ServiceLine."Document Type"::Order;
                    ServiceLine."Document No." := ServiceHeader."No.";
                    ServiceLine."Line No." := GetNextLineNo(ServiceLine);
                    ServiceLine."Service Item Line No." := ServiceItemLine."Line No.";
                    ServiceLine."Service Item No." := ServiceItemLine."Service Item No.";
                    ServiceLine.Type := ServiceLine.Type::Item;

                    DestinationRecordRef.GetTable(ServiceLine);
                end;
            'FS Bookable Resource Booking-Service Line':
                begin
                    SourceRecordRef.SetTable(FSBookableResourceBooking);
                    DestinationRecordRef.SetTable(ServiceLine);

                    if ServiceLine."Document No." <> '' then
                        exit;

                    if CRMIntegrationRecord.FindByCRMID(FSBookableResourceBooking.WorkOrder) then
                        ServiceHeader.GetBySystemId(CRMIntegrationRecord."Integration ID");

                    ServiceLine."Document Type" := ServiceLine."Document Type"::Order;
                    ServiceLine."Document No." := ServiceHeader."No.";
                    ServiceLine."Line No." := GetNextLineNo(ServiceLine);
                    ServiceLine.Type := ServiceLine.Type::Resource;

                    DestinationRecordRef.GetTable(ServiceLine);
                end;
        end;
    end;

    [EventSubscriber(ObjectType::Codeunit, Codeunit::"Integration Rec. Synch. Invoke", 'OnAfterTransferRecordFields', '', false, false)]
    local procedure OnAfterTransferRecordFields(SourceRecordRef: RecordRef; var DestinationRecordRef: RecordRef; var AdditionalFieldsWereModified: Boolean)
    var
        FSConnectionSetup: Record "FS Connection Setup";
        FSWorkOrderProduct: Record "FS Work Order Product";
        FSWorkOrderService: Record "FS Work Order Service";
        FSBookableResourceBooking: Record "FS Bookable Resource Booking";
        ServiceLine: Record "Service Line";
        SourceDestCode: Text;
    begin
        if not FSConnectionSetup.IsEnabled() then
            exit;

        SourceDestCode := GetSourceDestCode(SourceRecordRef, DestinationRecordRef);

        case SourceDestCode of
            'FS Work Order Product-Service Line':
                begin
                    SourceRecordRef.SetTable(FSWorkOrderProduct);
                    DestinationRecordRef.SetTable(ServiceLine);

                    UpdateQuantities(FSWorkOrderProduct, ServiceLine, false);
                    AdditionalFieldsWereModified := true;

                    SourceRecordRef.GetTable(FSWorkOrderProduct);
                    DestinationRecordRef.GetTable(ServiceLine);
                end;
            'Service Line-FS Work Order Product':
                begin
                    SourceRecordRef.SetTable(ServiceLine);
                    DestinationRecordRef.SetTable(FSWorkOrderProduct);

                    UpdateQuantities(FSWorkOrderProduct, ServiceLine, true);
                    AdditionalFieldsWereModified := true;

                    SourceRecordRef.GetTable(ServiceLine);
                    DestinationRecordRef.GetTable(FSWorkOrderProduct);
                end;


            'FS Work Order Service-Service Line':
                begin
                    SourceRecordRef.SetTable(FSWorkOrderService);
                    DestinationRecordRef.SetTable(ServiceLine);

                    UpdateQuantities(FSWorkOrderService, ServiceLine, false);
                    AdditionalFieldsWereModified := true;

                    SourceRecordRef.GetTable(FSWorkOrderService);
                    DestinationRecordRef.GetTable(ServiceLine);
                end;
            'Service Line-FS Work Order Service':
                begin
                    SourceRecordRef.SetTable(ServiceLine);
                    DestinationRecordRef.SetTable(FSWorkOrderService);

                    UpdateQuantities(FSWorkOrderService, ServiceLine, true);
                    AdditionalFieldsWereModified := true;

                    SourceRecordRef.GetTable(ServiceLine);
                    DestinationRecordRef.GetTable(FSWorkOrderService);
                end;


            'FS Bookable Resource Booking-Service Line':
                begin
                    SourceRecordRef.SetTable(FSBookableResourceBooking);
                    DestinationRecordRef.SetTable(ServiceLine);

                    UpdateQuantities(FSBookableResourceBooking, ServiceLine);
                    AdditionalFieldsWereModified := true;

                    DestinationRecordRef.GetTable(ServiceLine);
                end;
        end;
    end;

    [EventSubscriber(ObjectType::Codeunit, Codeunit::"Integration Record Synch.", 'OnTransferFieldData', '', false, false)]
    local procedure OnTransferFieldData(SourceFieldRef: FieldRef; DestinationFieldRef: FieldRef; var NewValue: Variant; var IsValueFound: Boolean; var NeedsConversion: Boolean)
    var
        FSConnectionSetup: Record "FS Connection Setup";
        CRMIntegrationRecord: Record "CRM Integration Record";
        FSWorkOrder: Record "FS Work Order";
        FSWorkOrderService: Record "FS Work Order Service";
        FSWorkOrderProduct: Record "FS Work Order Product";
        FSBookableResourceBooking: Record "FS Bookable Resource Booking";
        JobJournalLine: Record "Job Journal Line";
        ServiceHeader: Record "Service Header";
        ServiceLine: Record "Service Line";
        ItemUnitOfMeasure: Record "Item Unit of Measure";
        SourceRecordRef: RecordRef;
        DestinationRecordRef: RecordRef;
        NAVItemUomRecordId: RecordId;
        DurationInHours: Decimal;
        DurationInMinutes: Decimal;
        Quantity: Decimal;
        QuantityToTransferToInvoice: Decimal;
        QuantityCurrentlyConsumed: Decimal;
        QuantityCurrentlyInvoiced: Decimal;
        NotCoupledCRMUomErr: Label 'The unit is not coupled to a unit of measure.';
    begin
        if not FSConnectionSetup.IsEnabled() then
            exit;

        if IsValueFound then
            exit;

        if SourceFieldRef.Number() = DestinationFieldRef.Number() then
            if SourceFieldRef.Record().Number() = DestinationFieldRef.Record().Number() then
                exit;

        if (SourceFieldRef.Record().Number = Database::"Service Header") and
            (DestinationFieldRef.Record().Number = Database::"FS Work Order") then
            case DestinationFieldRef.Name() of
                FSWorkOrder.FieldName(SystemStatus):
                    begin
                        SourceFieldRef.Record().SetTable(ServiceHeader);
                        DestinationFieldRef.Record().SetTable(FSWorkOrder);
                        NewValue := FSWorkOrder.SystemStatus; // default -> no update
                        IsValueFound := true;
                        NeedsConversion := false;
                    end;
            end;
        if (SourceFieldRef.Record().Number = Database::"FS Work Order") and
            (DestinationFieldRef.Record().Number = Database::"Service Header") then
            case DestinationFieldRef.Name() of
                ServiceHeader.FieldName(Status):
                    begin
                        SourceFieldRef.Record().SetTable(FSWorkOrder);
                        DestinationFieldRef.Record().SetTable(ServiceHeader);

                        case FSWorkOrder.SystemStatus of
                            FSWorkOrder.SystemStatus::Unscheduled,
                            FSWorkOrder.SystemStatus::Scheduled:
                                NewValue := ServiceHeader.Status::Pending;
                            FSWorkOrder.SystemStatus::InProgress:
                                NewValue := ServiceHeader.Status::"In Process";
                            FSWorkOrder.SystemStatus::Completed:
                                NewValue := ServiceHeader.Status::Finished;
                            else
                                NewValue := ServiceHeader.Status; // default -> no update
                        end;

                        IsValueFound := true;
                        NeedsConversion := false;
                    end;
            end;

        if (SourceFieldRef.Record().Number = Database::"Service Line") and
            (DestinationFieldRef.Record().Number = Database::"FS Work Order Service") then
            case DestinationFieldRef.Name() of
                FSWorkOrderService.FieldName(DurationShipped):
                    begin
                        SourceRecordRef := SourceFieldRef.Record();
                        SourceRecordRef.SetTable(ServiceLine);
                        DurationInHours := ServiceLine."Quantity Shipped";
                        DurationInMinutes := DurationInHours * 60;
                        NewValue := DurationInMinutes;
                        IsValueFound := true;
                        NeedsConversion := false;
                    end;
                FSWorkOrderService.FieldName(DurationInvoiced):
                    begin
                        SourceRecordRef := SourceFieldRef.Record();
                        SourceRecordRef.SetTable(ServiceLine);
                        DurationInHours := ServiceLine."Quantity Invoiced";
                        DurationInMinutes := DurationInHours * 60;
                        NewValue := DurationInMinutes;
                        IsValueFound := true;
                        NeedsConversion := false;
                    end;
                FSWorkOrderService.FieldName(DurationConsumed):
                    begin
                        SourceRecordRef := SourceFieldRef.Record();
                        SourceRecordRef.SetTable(ServiceLine);
                        DurationInHours := ServiceLine."Quantity Consumed";
                        DurationInMinutes := DurationInHours * 60;
                        NewValue := DurationInMinutes;
                        IsValueFound := true;
                        NeedsConversion := false;
                    end;
            end;

        if (SourceFieldRef.Record().Number = Database::"FS Work Order") then
            case SourceFieldRef.Name() of
                FSWorkOrder.FieldName(CreatedOn):
                    begin
                        SourceRecordRef := SourceFieldRef.Record();
                        SourceRecordRef.SetTable(FSWorkOrder);
                        NewValue := DT2Date(FSWorkOrder.CreatedOn);
                        IsValueFound := true;
                        NeedsConversion := false;
                    end;
            end;

        if (SourceFieldRef.Record().Number = Database::"FS Work Order Service") then
            case SourceFieldRef.Name() of
                FSWorkOrderService.FieldName(EstimateDuration):
                    begin
                        SourceRecordRef := SourceFieldRef.Record();
                        SourceRecordRef.SetTable(FSWorkOrderService);
                        DurationInMinutes := FSWorkOrderService.EstimateDuration;
                        DurationInHours := (DurationInMinutes / 60);
                        NewValue := DurationInHours;
                        IsValueFound := true;
                        NeedsConversion := false;
                    end;
                FSWorkOrderService.FieldName(Duration),
                FSWorkOrderService.FieldName(DurationToBill):
                    begin
                        SourceRecordRef := SourceFieldRef.Record();
                        SourceRecordRef.SetTable(FSWorkOrderService);
                        if DestinationFieldRef.Record().Number = Database::"Job Journal Line" then
                            SetCurrentProjectPlanningQuantities(SourceRecordRef, QuantityCurrentlyConsumed, QuantityCurrentlyInvoiced);
                        if SourceFieldRef.Name() in [FSWorkOrderService.FieldName(Duration)] then begin
                            DurationInMinutes := FSWorkOrderService.Duration;
                            DurationInHours := (DurationInMinutes / 60);
                            NewValue := DurationInHours - QuantityCurrentlyConsumed;
                        end;
                        if SourceFieldRef.Name() = FSWorkOrderService.FieldName(DurationToBill) then begin
                            DurationInMinutes := FSWorkOrderService.DurationToBill;
                            DurationInHours := (DurationInMinutes / 60);
                            NewValue := DurationInHours - QuantityCurrentlyInvoiced;

                            if (DestinationFieldRef.Record().Number = Database::"Job Journal Line") then begin
                                DestinationRecordRef := DestinationFieldRef.Record();
                                DestinationRecordRef.SetTable(JobJournalLine);
                                if JobJournalLine."Line Type" in [JobJournalLine."Line Type"::Budget, JobJournalLine."Line Type"::" "] then
                                    NewValue := 0;
                            end;
                        end;
                        IsValueFound := true;
                        NeedsConversion := false;
                        exit;
                    end;
                FSWorkOrderService.FieldName(Description):
                    begin
                        if (DestinationFieldRef.Record().Number <> Database::"Job Journal Line") then
                            exit;

                        SourceRecordRef := SourceFieldRef.Record();
                        SourceRecordRef.SetTable(FSWorkOrderService);
                        DestinationRecordRef := DestinationFieldRef.Record();
                        DestinationRecordRef.SetTable(JobJournalLine);

                        if JobJournalLine.Type = JobJournalLine.Type::Resource then
                            if FSBookableResourceBooking.Get(FSWorkOrderService.Booking) then
                                if SourceFieldRef.Name() = FSWorkOrderService.FieldName(Description) then begin
                                    NewValue := FSBookableResourceBooking.Name;
                                    IsValueFound := true;
                                    NeedsConversion := false;
                                    exit;
                                end;

                        if JobJournalLine.Type = JobJournalLine.Type::Item then
                            if SourceFieldRef.Name() = FSWorkOrderService.FieldName(Description) then begin
                                NewValue := FSWorkOrderService.Name;
                                IsValueFound := true;
                                NeedsConversion := false;
                                exit;
                            end;
                    end;
            end;

        if (SourceFieldRef.Record().Number = Database::"FS Work Order Product") then
            case SourceFieldRef.Name() of
                FSWorkOrderProduct.FieldName(Quantity),
                FSWorkOrderProduct.FieldName(QtyToBill):
                    begin
                        SourceRecordRef := SourceFieldRef.Record();
                        SourceRecordRef.SetTable(FSWorkOrderProduct);
                        if DestinationFieldRef.Record().Number = Database::"Job Journal Line" then
                            SetCurrentProjectPlanningQuantities(SourceRecordRef, QuantityCurrentlyConsumed, QuantityCurrentlyInvoiced);
                        if SourceFieldRef.Name() = FSWorkOrderProduct.FieldName(Quantity) then begin
                            Quantity := FSWorkOrderProduct.Quantity - QuantityCurrentlyConsumed;
                            NewValue := Quantity;
                        end;
                        if SourceFieldRef.Name() = FSWorkOrderProduct.FieldName(QtyToBill) then begin
                            QuantityToTransferToInvoice := FSWorkOrderProduct.QtyToBill - QuantityCurrentlyInvoiced;
                            NewValue := QuantityToTransferToInvoice;
                        end;
                        IsValueFound := true;
                        NeedsConversion := false;
                        exit;
                    end;
                FSWorkOrderProduct.FieldName(Description):
                    begin
                        SourceRecordRef := SourceFieldRef.Record();
                        SourceRecordRef.SetTable(FSWorkOrderProduct);

                        NewValue := FSWorkOrderProduct.Name;
                        IsValueFound := true;
                        NeedsConversion := false;
                        exit;
                    end;
                FSWorkOrderProduct.FieldName(Unit):
                    begin
                        SourceRecordRef := SourceFieldRef.Record();
                        SourceRecordRef.SetTable(FSWorkOrderProduct);

                        if not CRMIntegrationRecord.FindRecordIDFromID(FSWorkOrderProduct.Unit, Database::"Item Unit of Measure", NAVItemUomRecordId) then
                            Error(NotCoupledCRMUomErr);

                        if not ItemUnitOfMeasure.Get(NAVItemUomRecordId) then
                            Error(NotCoupledCRMUomErr);

                        NewValue := ItemUnitOfMeasure.Code;
                        IsValueFound := true;
                        NeedsConversion := false;
                        exit;
                    end;
            end;
    end;

    internal procedure UpdateQuantities(var FSWorkOrderProduct: Record "FS Work Order Product"; var ServiceLine: Record "Service Line"; ToFieldService: Boolean)
    begin
        if FSWorkOrderProduct.LineStatus = FSWorkOrderProduct.LineStatus::Estimated then begin
            if ToFieldService then
                FSWorkOrderProduct.EstimateQuantity := ServiceLine.Quantity
            else
                ServiceLine.Validate(Quantity, FSWorkOrderProduct.EstimateQuantity);

            ServiceLine.Validate("Qty. to Ship", 0);
            ServiceLine.Validate("Qty. to Invoice", 0);
            ServiceLine.Validate("Qty. to Consume", 0);

            if ToFieldService then
                ServiceLine.Modify(true);
        end else begin
            ServiceLine.Validate(Quantity, GetMaxQuantity(FSWorkOrderProduct.Quantity, FSWorkOrderProduct.QtyToBill));
            ServiceLine.Validate("Qty. to Ship", GetMaxQuantity(FSWorkOrderProduct.Quantity, FSWorkOrderProduct.QtyToBill) - ServiceLine."Quantity Shipped");
            ServiceLine.Validate("Qty. to Invoice", FSWorkOrderProduct.QtyToBill - ServiceLine."Quantity Invoiced");
        end;
    end;

    internal procedure UpdateQuantities(var FSWorkOrderService: Record "FS Work Order Service"; var ServiceLine: Record "Service Line"; ToFieldService: Boolean)
    begin
        if FSWorkOrderService.LineStatus = FSWorkOrderService.LineStatus::Estimated then begin
            if ToFieldService then
                FSWorkOrderService.EstimateDuration := ServiceLine.Quantity * 60
            else
                ServiceLine.Validate(Quantity, FSWorkOrderService.EstimateDuration / 60);

            ServiceLine.Validate("Qty. to Ship", 0);
            ServiceLine.Validate("Qty. to Invoice", 0);
            ServiceLine.Validate("Qty. to Consume", 0);

            if ToFieldService then
                ServiceLine.Modify(true);
        end else begin
            ServiceLine.Validate(Quantity, GetMaxQuantity(FSWorkOrderService.Duration, FSWorkOrderService.DurationToBill) / 60);
            ServiceLine.Validate("Qty. to Ship", GetMaxQuantity(FSWorkOrderService.Duration, FSWorkOrderService.DurationToBill) / 60 - ServiceLine."Quantity Shipped");
            ServiceLine.Validate("Qty. to Invoice", FSWorkOrderService.DurationToBill / 60 - ServiceLine."Quantity Invoiced");
        end;
    end;

    internal procedure UpdateQuantities(FSBookableResourceBooking: Record "FS Bookable Resource Booking"; var ServiceLine: Record "Service Line")
    begin
        if ServiceLine."Qty. to Consume" <> 0 then
            ServiceLine.Validate("Qty. to Consume", 0);
        ServiceLine.Validate(Quantity, FSBookableResourceBooking.Duration / 60);
        ServiceLine.Validate("Qty. to Consume", ServiceLine.Quantity - ServiceLine."Quantity Consumed");
    end;

    procedure GetMaxQuantity(Quantity1: Decimal; Quantity2: Decimal): Decimal
    var
        MaxQuantity: Decimal;
    begin
        MaxQuantity := Quantity1;

        if Quantity2 > MaxQuantity then
            MaxQuantity := Quantity2;

        exit(MaxQuantity);
    end;

    procedure GetMaxQuantity(Quantity1: Decimal; Quantity2: Decimal; Quantity3: Decimal): Decimal
    var
        MaxQuantity: Decimal;
    begin
        MaxQuantity := Quantity1;

        if Quantity2 > MaxQuantity then
            MaxQuantity := Quantity2;

        if Quantity3 > MaxQuantity then
            MaxQuantity := Quantity3;

        exit(MaxQuantity);
    end;

    [EventSubscriber(ObjectType::Codeunit, Codeunit::"CRM Int. Table. Subscriber", 'OnFindNewValueForCoupledRecordPK', '', false, false)]
    local procedure OnFindNewValueForCoupledRecordPK(IntegrationTableMapping: Record "Integration Table Mapping"; SourceFieldRef: FieldRef; DestinationFieldRef: FieldRef; var NewValue: Variant; var IsValueFound: Boolean)
    var
        FSConnectionSetup: Record "FS Connection Setup";
        CRMIntegrationRecord: Record "CRM Integration Record";
        FSWorkOrderService: Record "FS Work Order Service";
        FSWorkOrderProduct: Record "FS Work Order Product";
        ServiceItemLine: Record "Service Item Line";
        ServiceLine: Record "Service Line";
        ItemUnitOfMeasure: Record "Item Unit of Measure";
        CRMUom: Record "CRM Uom";
        SourceRecordRef: RecordRef;
        NAVItemUomRecordId: RecordId;
        WorkOrderIncidentId: Guid;
        NAVItemUomId: Guid;
        NotCoupledCRMUomErr: Label 'The unit is not coupled to a unit of measure.';
    begin
        if not FSConnectionSetup.IsEnabled() then
            exit;

        if (SourceFieldRef.Record().Number = Database::"FS Work Order Product") and
            (DestinationFieldRef.Record().Number = Database::"Service Line") then
            case SourceFieldRef.Name() of
                FSWorkOrderProduct.FieldName(WorkOrderIncident):
                    begin
                        SourceFieldRef.Record().SetTable(FSWorkOrderProduct);
                        DestinationFieldRef.Record().SetTable(ServiceLine);
                        if CRMIntegrationRecord.FindByCRMID(FSWorkOrderProduct.WorkOrderIncident) then begin
                            ServiceItemLine.GetBySystemId(CRMIntegrationRecord."Integration ID");
                            NewValue := ServiceItemLine."Line No.";
                            IsValueFound := true;
                        end;
                    end;

                FSWorkOrderProduct.FieldName(Unit):
                    begin
                        SourceRecordRef := SourceFieldRef.Record();
                        SourceRecordRef.SetTable(FSWorkOrderProduct);

                        if not CRMIntegrationRecord.FindRecordIDFromID(FSWorkOrderProduct.Unit, Database::"Item Unit of Measure", NAVItemUomRecordId) then
                            Error(NotCoupledCRMUomErr);

                        if not ItemUnitOfMeasure.Get(NAVItemUomRecordId) then
                            Error(NotCoupledCRMUomErr);

                        NewValue := ItemUnitOfMeasure.Code;
                        IsValueFound := true;
                        exit;
                    end;
            end;
        if (SourceFieldRef.Record().Number = Database::"FS Work Order Service") and
            (DestinationFieldRef.Record().Number = Database::"Service Line") then
            case SourceFieldRef.Name() of
                FSWorkOrderProduct.FieldName(WorkOrderIncident):
                    begin
                        SourceFieldRef.Record().SetTable(FSWorkOrderService);
                        DestinationFieldRef.Record().SetTable(ServiceLine);
                        if CRMIntegrationRecord.FindByCRMID(FSWorkOrderService.WorkOrderIncident) then begin
                            ServiceItemLine.GetBySystemId(CRMIntegrationRecord."Integration ID");
                            NewValue := ServiceItemLine."Line No.";
                            IsValueFound := true;
                        end;
                    end;

                FSWorkOrderService.FieldName(Unit):
                    begin
                        SourceRecordRef := SourceFieldRef.Record();
                        SourceRecordRef.SetTable(FSWorkOrderService);

                        if not CRMIntegrationRecord.FindRecordIDFromID(FSWorkOrderService.Unit, Database::"Item Unit of Measure", NAVItemUomRecordId) then
                            Error(NotCoupledCRMUomErr);

                        if not ItemUnitOfMeasure.Get(NAVItemUomRecordId) then
                            Error(NotCoupledCRMUomErr);

                        NewValue := ItemUnitOfMeasure.Code;
                        IsValueFound := true;
                        exit;
                    end;
            end;

        if (SourceFieldRef.Record().Number = Database::"Service Line") and
            (DestinationFieldRef.Record().Number = Database::"FS Work Order Product") then
            case SourceFieldRef.Name() of
                ServiceLine.FieldName("Service Item Line No."):
                    begin
                        SourceFieldRef.Record().SetTable(ServiceLine);
                        if CRMIntegrationRecord.FindIDFromRecordID(GetServiceOrderItemLineRecordId(ServiceLine."Document No.", ServiceLine."Service Item Line No."), WorkOrderIncidentId) then begin
                            NewValue := WorkOrderIncidentId;
                            IsValueFound := true;
                        end;
                    end;
            end;

        if (SourceFieldRef.Record().Number = Database::"Service Line") and
            (DestinationFieldRef.Record().Number = Database::"FS Work Order Service") then
            case SourceFieldRef.Name() of
                ServiceLine.FieldName("Service Item Line No."):
                    begin
                        SourceFieldRef.Record().SetTable(ServiceLine);
                        if CRMIntegrationRecord.FindIDFromRecordID(GetServiceOrderItemLineRecordId(ServiceLine."Document No.", ServiceLine."Service Item Line No."), WorkOrderIncidentId) then begin
                            NewValue := WorkOrderIncidentId;
                            IsValueFound := true;
                        end;
                    end;
            end;

        if (SourceFieldRef.Record().Number = Database::"Service Line") and
            (DestinationFieldRef.Record().Number in [Database::"FS Work Order Product", Database::"FS Work Order Service"]) then
            case SourceFieldRef.Name() of
                ServiceLine.FieldName("Service Item Line No."):
                    begin
                        SourceFieldRef.Record().SetTable(ServiceLine);
                        if CRMIntegrationRecord.FindByCRMID(FSWorkOrderProduct.WorkOrderIncident) then begin
                            ServiceItemLine.GetBySystemId(CRMIntegrationRecord."Integration ID");
                            NewValue := ServiceItemLine."Line No.";
                            IsValueFound := true;
                        end;
                    end;
                ServiceLine.FieldName("Unit of Measure Code"):
                    begin
                        SourceRecordRef := SourceFieldRef.Record();
                        SourceRecordRef.SetTable(ServiceLine);

                        if not ItemUnitOfMeasure.Get(ServiceLine."No.", ServiceLine."Unit of Measure Code") then
                            Error(NotCoupledCRMUomErr);

                        if not CRMIntegrationRecord.FindIDFromRecordID(ItemUnitOfMeasure.RecordId, NAVItemUomId) then
                            Error(NotCoupledCRMUomErr);

                        if not CRMUom.Get(NAVItemUomId) then
                            Error(NotCoupledCRMUomErr);

                        NewValue := CRMUom.UoMId;
                        IsValueFound := true;
                        exit;
                    end;
            end;
    end;

    [EventSubscriber(ObjectType::Codeunit, Codeunit::"Integration Rec. Synch. Invoke", 'OnAfterInsertRecord', '', false, false)]
    local procedure HandleOnAfterInsertRecord(SourceRecordRef: RecordRef; DestinationRecordRef: RecordRef)
    var
        FSConnectionSetup: Record "FS Connection Setup";
        JobJournalLine: Record "Job Journal Line";
        BudgetJobJournalLine: Record "Job Journal Line";
        FSWorkOrderProduct: Record "FS Work Order Product";
        FSWorkOrderService: Record "FS Work Order Service";
        CRMIntegrationRecord: Record "CRM Integration Record";
        SalesInvoiceHeader: Record "Sales Invoice Header";
        JobPlanningLineInvoice: Record "Job Planning Line Invoice";
        JobUsageLink: Record "Job Usage Link";
        ArchivedServiceOrders: List of [Code[20]];
        SourceDestCode: Text;
    begin
        if not FSConnectionSetup.IsEnabled() then
            exit;

        SourceDestCode := GetSourceDestCode(SourceRecordRef, DestinationRecordRef);

        case SourceDestCode of
            'FS Work Order Product-Job Journal Line':
                begin
                    SourceRecordRef.SetTable(FSWorkOrderProduct);
                    DestinationRecordRef.SetTable(JobJournalLine);
                    ConditionallyPostJobJournalLine(FSConnectionSetup, FSWorkOrderProduct, JobJournalLine);
                end;
            'FS Work Order Service-Job Journal Line':
                begin
                    SourceRecordRef.SetTable(FSWorkOrderService);
                    DestinationRecordRef.SetTable(JobJournalLine);
                    BudgetJobJournalLine.ReadIsolation(IsolationLevel::ReadCommitted);
                    if BudgetJobJournalLine.Get(JobJournalLine."Journal Template Name", JobJournalLine."Journal Batch Name", JobJournalLine."Line No." - BudgetJobJournalLineNoOffset()) then
                        if BudgetJobJournalLine."Line Type" = BudgetJobJournalLine."Line Type"::Budget then
                            if not CRMIntegrationRecord.Get(FSWorkOrderService.WorkOrderServiceId, BudgetJobJournalLine.SystemId) then begin
                                // Budget job journal line is created in the OnBeforeInsertRecord subscriber. We must couple it here.
                                // If we try to couple it in the OnBeforeInsert subscriber, the synch engine will find it and just update the Integration Id with the other journal line's system id.
                                // We want to commit the coupling of the budget journal line before we attempt posting, because posting could fail and roll back the coupling of the budget line
                                CRMIntegrationRecord.InsertRecord(FSWorkOrderService.WorkOrderServiceId, BudgetJobJournalLine.SystemId, Database::"Job Journal Line");
                                Commit();
                            end;
                    ConditionallyPostJobJournalLine(FSConnectionSetup, FSWorkOrderService, JobJournalLine);
                end;
            'Sales Invoice Header-CRM Invoice':
                begin
                    SourceRecordRef.SetTable(SalesInvoiceHeader);
                    JobPlanningLineInvoice.ReadIsolation := JobPlanningLineInvoice.ReadIsolation::ReadCommitted;
                    JobPlanningLineInvoice.SetRange("Document Type", JobPlanningLineInvoice."Document Type"::"Posted Invoice");
                    JobPlanningLineInvoice.SetRange("Document No.", SalesInvoiceHeader."No.");
                    if JobPlanningLineInvoice.FindSet() then
                        repeat
                            JobUsageLink.SetRange("Job No.", JobPlanningLineInvoice."Job No.");
                            JobUsageLink.SetRange("Job Task No.", JobPlanningLineInvoice."Job Task No.");
                            JobUsageLink.SetRange("Line No.", JobPlanningLineInvoice."Job Planning Line No.");
                            if JobUsageLink.FindFirst() then
                                if not IsNullGuid(JobUsageLink."External Id") then
                                    if FSWorkorderProduct.Get(JobUsageLink."External Id") then begin
                                        FSWorkOrderProduct.QuantityInvoiced += JobPlanningLineInvoice."Quantity Transferred";
                                        if not TryModifyWorkOrderProduct(FSWorkOrderProduct) then begin
                                            Session.LogMessage('0000MMV', UnableToModifyWOPTxt, Verbosity::Warning, DataClassification::SystemMetadata, TelemetryScope::ExtensionPublisher, 'Category', CategoryTok);
                                            ClearLastError();
                                        end;
                                    end
                                    else
                                        if FSWorkorderService.Get(JobUsageLink."External Id") then begin
                                            FSWorkorderService.DurationInvoiced += (JobPlanningLineInvoice."Quantity Transferred" * 60);
                                            if not TryModifyWorkOrderService(FSWorkOrderService) then begin
                                                Session.LogMessage('0000MMW', UnableToModifyWOSTxt, Verbosity::Warning, DataClassification::SystemMetadata, TelemetryScope::ExtensionPublisher, 'Category', CategoryTok);
                                                ClearLastError();
                                            end;
                                        end;
                        until JobPlanningLineInvoice.Next() = 0;
                end;
            'FS Work Order-Service Header':
                begin
                    ValidateServiceHeaderAfterInsert(DestinationRecordRef);
                    ResetServiceOrderItemLineFromFSWorkOrderIncident(SourceRecordRef, DestinationRecordRef, ArchivedServiceOrders);
                    ResetServiceOrderLineFromFSWorkOrderProduct(SourceRecordRef, DestinationRecordRef, ArchivedServiceOrders);
                    ResetServiceOrderLineFromFSWorkOrderService(SourceRecordRef, DestinationRecordRef, ArchivedServiceOrders);
                    ResetServiceOrderLineFromFSBookableResourceBooking(SourceRecordRef, DestinationRecordRef, ArchivedServiceOrders);
                end;
            'Service Header-FS Work Order':
                begin
                    ResetFSWorkOrderIncidentFromServiceOrderItemLine(SourceRecordRef, DestinationRecordRef);
                    ResetFSWorkOrderProductFromServiceOrderLine(SourceRecordRef, DestinationRecordRef);
                    ResetFSWorkOrderServiceFromServiceOrderLine(SourceRecordRef, DestinationRecordRef);
                end;
        end;
    end;

    local procedure BudgetJobJournalLineNoOffset(): Integer
    begin
        // When a Work Order Service that has a coupled bookable resource is synchronized to BC
        // Two project journal lines are coupled: one billable line for the service item and one budget line for the resource
        // This is the offset number of the second line no. from the first line no.
        exit(37);
    end;

    [EventSubscriber(ObjectType::Codeunit, Codeunit::"Integration Rec. Synch. Invoke", 'OnBeforeIgnoreUnchangedRecordHandled', '', false, false)]
    local procedure HandleOnBeforeIgnoreUnchangedRecordHandled(SourceRecordRef: RecordRef; DestinationRecordRef: RecordRef)
    var
        FSConnectionSetup: Record "FS Connection Setup";
        JobJournalLine: Record "Job Journal Line";
        FSWorkOrderProduct: Record "FS Work Order Product";
        FSWorkOrderService: Record "FS Work Order Service";
        ServiceHeader: Record "Service Header";
        ArchivedServiceOrders: List of [Code[20]];
        SourceDestCode: Text;
    begin
        if not FSConnectionSetup.IsEnabled() then
            exit;

        SourceDestCode := GetSourceDestCode(SourceRecordRef, DestinationRecordRef);

        case SourceDestCode of
            'FS Work Order Product-Job Journal Line':
                begin
                    SourceRecordRef.SetTable(FSWorkOrderProduct);
                    DestinationRecordRef.SetTable(JobJournalLine);
                    ConditionallyPostJobJournalLine(FSConnectionSetup, FSWorkOrderProduct, JobJournalLine);
                end;
            'FS Work Order Service-Job Journal Line':
                begin
                    SourceRecordRef.SetTable(FSWorkOrderService);
                    DestinationRecordRef.SetTable(JobJournalLine);
                    UpdateCorrelatedJobJournalLine(SourceRecordRef, DestinationRecordRef);
                    ConditionallyPostJobJournalLine(FSConnectionSetup, FSWorkOrderService, JobJournalLine);
                end;
            'FS Work Order-Service Header':
                begin
                    ResetServiceOrderItemLineFromFSWorkOrderIncident(SourceRecordRef, DestinationRecordRef, ArchivedServiceOrders);
                    ResetServiceOrderLineFromFSWorkOrderProduct(SourceRecordRef, DestinationRecordRef, ArchivedServiceOrders);
                    ResetServiceOrderLineFromFSWorkOrderService(SourceRecordRef, DestinationRecordRef, ArchivedServiceOrders);
                    ResetServiceOrderLineFromFSBookableResourceBooking(SourceRecordRef, DestinationRecordRef, ArchivedServiceOrders);
                end;
            'Service Header-FS Work Order':
                begin
                    ProofAllServiceItemLinesAssigned(ServiceHeader);
                    ResetFSWorkOrderIncidentFromServiceOrderItemLine(SourceRecordRef, DestinationRecordRef);
                    ResetFSWorkOrderProductFromServiceOrderLine(SourceRecordRef, DestinationRecordRef);
                    ResetFSWorkOrderServiceFromServiceOrderLine(SourceRecordRef, DestinationRecordRef);
                end;
        end;
    end;

    local procedure ProofAllServiceItemLinesAssigned(ServiceHeader: Record "Service Header")
    var
        ServiceLine: Record "Service Line";
    begin
        ServiceLine.SetRange("Document Type", ServiceLine."Document Type"::Order);
        ServiceLine.SetRange("Document No.", ServiceHeader."No.");
        ServiceLine.SetRange("Service Item Line No.", 0);
        if ServiceLine.FindFirst() then
            ServiceLine.TestField("Service Item Line No.");
    end;

    [EventSubscriber(ObjectType::Codeunit, Codeunit::"Integration Rec. Synch. Invoke", 'OnAfterUnchangedRecordHandled', '', false, false)]
    local procedure HandleOnAfterUnchangedRecordHandled(SourceRecordRef: RecordRef; DestinationRecordRef: RecordRef)
    var
        FSConnectionSetup: Record "FS Connection Setup";
        ArchivedServiceOrders: List of [Code[20]];
        SourceDestCode: Text;
    begin
        if not FSConnectionSetup.IsEnabled() then
            exit;

        SourceDestCode := GetSourceDestCode(SourceRecordRef, DestinationRecordRef);

        case SourceDestCode of
            'FS Work Order-Service Header':
                begin
                    ResetServiceOrderItemLineFromFSWorkOrderIncident(SourceRecordRef, DestinationRecordRef, ArchivedServiceOrders);
                    ResetServiceOrderLineFromFSWorkOrderProduct(SourceRecordRef, DestinationRecordRef, ArchivedServiceOrders);
                    ResetServiceOrderLineFromFSWorkOrderService(SourceRecordRef, DestinationRecordRef, ArchivedServiceOrders);
                    ResetServiceOrderLineFromFSBookableResourceBooking(SourceRecordRef, DestinationRecordRef, ArchivedServiceOrders);
                end;
            'Service Header-FS Work Order':
                begin
                    ResetFSWorkOrderIncidentFromServiceOrderItemLine(SourceRecordRef, DestinationRecordRef);
                    ResetFSWorkOrderProductFromServiceOrderLine(SourceRecordRef, DestinationRecordRef);
                    ResetFSWorkOrderServiceFromServiceOrderLine(SourceRecordRef, DestinationRecordRef);
                end;
        end;
    end;

    local procedure ValidateServiceHeaderAfterInsert(DestinationRecordRef: RecordRef)
    var
        ServiceHeader: Record "Service Header";
    begin
        DestinationRecordRef.SetTable(ServiceHeader);
        ServiceHeader.Validate("Customer No."); // explicit recalculation, as InitRecord() was called after setting the customer
        ServiceHeader.Modify(true);
        DestinationRecordRef.GetTable(ServiceHeader);
    end;

    local procedure ResetServiceOrderItemLineFromFSWorkOrderIncident(SourceRecordRef: RecordRef; DestinationRecordRef: RecordRef; var ArchivedServiceOrders: List of [Code[20]])
    var
        ServiceHeader: Record "Service Header";
        ServiceItemLine: Record "Service Item Line";
        ServiceItemLineToDelete: Record "Service Item Line";
        CRMIntegrationRecord: Record "CRM Integration Record";
        FSWorkOrder: Record "FS Work Order";
        FSWorkOrderIncident: Record "FS Work Order Incident";
        FSWorkOrderIncident2: Record "FS Work Order Incident";
        CRMIntegrationTableSynch: Codeunit "CRM Integration Table Synch.";
        CRMSalesorderdetailRecordRef: RecordRef;
        CRMSalesorderdetailId: Guid;
        FSWorkOrderIncidentIdList: List of [Guid];
        FSWorkOrderIncidentIdFilter: Text;
    begin
        SourceRecordRef.SetTable(FSWorkOrder);
        DestinationRecordRef.SetTable(ServiceHeader);

        ServiceItemLine.SetRange("Document Type", ServiceItemLine."Document Type"::Order);
        ServiceItemLine.SetRange("Document No.", ServiceHeader."No.");
        if ServiceItemLine.FindSet() then
            repeat
                CRMIntegrationRecord.SetRange("Integration ID", ServiceItemLine.SystemId);
                CRMIntegrationRecord.SetRange("Table ID", Database::"Service Item Line");
                if CRMIntegrationRecord.FindFirst() then begin
                    FSWorkOrderIncident.SetRange(WorkOrderIncidentId, CRMIntegrationRecord."CRM ID");
                    if FSWorkOrderIncident.IsEmpty() then begin
                        CRMIntegrationRecord.Delete();
                        ArchiveServiceOrder(ServiceHeader, ArchivedServiceOrders);
                        if ServiceItemLineToDelete.GetBySystemId(ServiceItemLine.SystemId) then begin
                            DeleteServiceLines(ServiceItemLine);
                            ServiceItemLineToDelete.Delete(true);
                        end;
                    end;
                end;
            until ServiceItemLine.Next() = 0;

        FSWorkOrderIncident.Reset();
        FSWorkOrderIncident.SetRange(WorkOrder, FSWorkOrder.WorkOrderId);
        if FSWorkOrderIncident.FindSet() then begin
            repeat
                if not SkipReimport(FSWorkOrderIncident.WorkOrderIncidentId, FSWorkOrderIncident.ModifiedOn) then
                    FSWorkOrderIncidentIdList.Add(FSWorkOrderIncident.WorkOrderIncidentId)
            until FSWorkOrderIncident.Next() = 0;

            foreach CRMSalesorderdetailId in FSWorkOrderIncidentIdList do
                FSWorkOrderIncidentIdFilter += CRMSalesorderdetailId + '|';
            FSWorkOrderIncidentIdFilter := FSWorkOrderIncidentIdFilter.TrimEnd('|');

            FSWorkOrderIncident2.SetFilter(WorkOrderIncidentId, FSWorkOrderIncidentIdFilter);
            CRMSalesorderdetailRecordRef.GetTable(FSWorkOrderIncident2);
            CRMIntegrationTableSynch.SynchRecordsFromIntegrationTable(CRMSalesorderdetailRecordRef, Database::"Service Item Line", false, false);
        end;
    end;

    local procedure DeleteServiceLines(ServiceItemLine: Record "Service Item Line")
    var
        ServiceLine: Record "Service Line";
    begin
        ServiceLine.SetRange("Document Type", ServiceItemLine."Document Type");
        ServiceLine.SetRange("Document No.", ServiceItemLine."Document No.");
        ServiceLine.SetRange("Service Item Line No.", ServiceItemLine."Line No.");
        if not ServiceLine.IsEmpty() then
            ServiceLine.DeleteAll(true);
    end;

    local procedure ResetServiceOrderLineFromFSWorkOrderProduct(SourceRecordRef: RecordRef; DestinationRecordRef: RecordRef; var ArchivedServiceOrders: List of [Code[20]])
    var
        ServiceHeader: Record "Service Header";
        ServiceLine: Record "Service Line";
        ServiceLineToDelete: Record "Service Line";
        CRMIntegrationRecord: Record "CRM Integration Record";
        FSWorkOrder: Record "FS Work Order";
        FSWorkOrderProduct: Record "FS Work Order Product";
        FSWorkOrderProduct2: Record "FS Work Order Product";
        CRMIntegrationTableSynch: Codeunit "CRM Integration Table Synch.";
        FSWorkOrderProductRecordRef: RecordRef;
        FSWorkOrderProductId: Guid;
        FSWorkOrderProductIdList: List of [Guid];
        FSWorkOrderProductIdFilter: Text;
    begin
        SourceRecordRef.SetTable(FSWorkOrder);
        DestinationRecordRef.SetTable(ServiceHeader);

        ServiceLine.SetRange("Document Type", ServiceLine."Document Type"::Order);
        ServiceLine.SetRange("Document No.", ServiceHeader."No.");
        ServiceLine.SetRange(Type, ServiceLine.Type::Item);
        ServiceLine.SetRange("Item Type", ServiceLine."Item Type"::Inventory);
        if ServiceLine.FindSet() then
            repeat
                CRMIntegrationRecord.SetRange("Integration ID", ServiceLine.SystemId);
                CRMIntegrationRecord.SetRange("Table ID", Database::"Service Line");
                if CRMIntegrationRecord.FindFirst() then begin
                    FSWorkOrderProduct.SetRange(WorkOrderProductId, CRMIntegrationRecord."CRM ID");
                    if FSWorkOrderProduct.IsEmpty() then begin
                        CRMIntegrationRecord.Delete();
                        ArchiveServiceOrder(ServiceHeader, ArchivedServiceOrders);
                        if ServiceLineToDelete.GetBySystemId(ServiceLine.SystemId) then
                            ServiceLineToDelete.Delete(true);
                    end;
                end;
            until ServiceLine.Next() = 0;

        FSWorkOrderProduct.Reset();
        FSWorkOrderProduct.SetRange(WorkOrder, FSWorkOrder.WorkOrderId);
        if FSWorkOrderProduct.FindSet() then begin
            repeat
                if not SkipReimport(FSWorkOrderProduct.WorkOrderProductId, FSWorkOrderProduct.ModifiedOn) then
                    FSWorkOrderProductIdList.Add(FSWorkOrderProduct.WorkOrderProductId);
            until FSWorkOrderProduct.Next() = 0;

            foreach FSWorkOrderProductId in FSWorkOrderProductIdList do
                FSWorkOrderProductIdFilter += FSWorkOrderProductId + '|';
            FSWorkOrderProductIdFilter := FSWorkOrderProductIdFilter.TrimEnd('|');

            FSWorkOrderProduct2.SetFilter(WorkOrderProductId, FSWorkOrderProductIdFilter);
            FSWorkOrderProductRecordRef.GetTable(FSWorkOrderProduct2);
            CRMIntegrationTableSynch.SynchRecordsFromIntegrationTable(FSWorkOrderProductRecordRef, Database::"Service Line", false, false);
        end;
    end;

    local procedure ResetServiceOrderLineFromFSWorkOrderService(SourceRecordRef: RecordRef; DestinationRecordRef: RecordRef; var ArchivedServiceOrders: List of [Code[20]])
    var
        ServiceHeader: Record "Service Header";
        ServiceLine: Record "Service Line";
        ServiceLineToDelete: Record "Service Line";
        CRMIntegrationRecord: Record "CRM Integration Record";
        FSWorkOrder: Record "FS Work Order";
        FSWorkOrderService: Record "FS Work Order Service";
        FSWorkOrderService2: Record "FS Work Order Service";
        CRMIntegrationTableSynch: Codeunit "CRM Integration Table Synch.";
        FSWorkOrderServiceRecordRef: RecordRef;
        FSWorkOrderServiceId: Guid;
        FSWorkOrderServiceIdList: List of [Guid];
        FSWorkOrderServiceIdFilter: Text;
    begin
        SourceRecordRef.SetTable(FSWorkOrder);
        DestinationRecordRef.SetTable(ServiceHeader);

        ServiceLine.SetRange("Document Type", ServiceLine."Document Type"::Order);
        ServiceLine.SetRange("Document No.", ServiceHeader."No.");
        ServiceLine.SetRange(Type, ServiceLine.Type::Item);
        ServiceLine.SetFilter("Item Type", '%1|%2', ServiceLine."Item Type"::Service, ServiceLine."Item Type"::"Non-Inventory");
        if ServiceLine.FindSet() then
            repeat
                CRMIntegrationRecord.SetRange("Integration ID", ServiceLine.SystemId);
                CRMIntegrationRecord.SetRange("Table ID", Database::"Service Line");
                if CRMIntegrationRecord.FindFirst() then begin
                    FSWorkOrderService.SetRange(WorkOrderServiceId, CRMIntegrationRecord."CRM ID");
                    if FSWorkOrderService.IsEmpty() then begin
                        CRMIntegrationRecord.Delete();
                        ArchiveServiceOrder(ServiceHeader, ArchivedServiceOrders);
                        if ServiceLineToDelete.GetBySystemId(ServiceLine.SystemId) then
                            ServiceLineToDelete.Delete(true);
                    end;
                end;
            until ServiceLine.Next() = 0;

        FSWorkOrderService.Reset();
        FSWorkOrderService.SetRange(WorkOrder, FSWorkOrder.WorkOrderId);
        if FSWorkOrderService.FindSet() then begin
            repeat
                if not SkipReimport(FSWorkOrderService.WorkOrderServiceId, FSWorkOrderService.ModifiedOn) then
                    FSWorkOrderServiceIdList.Add(FSWorkOrderService.WorkOrderServiceId);
            until FSWorkOrderService.Next() = 0;

            foreach FSWorkOrderServiceId in FSWorkOrderServiceIdList do
                FSWorkOrderServiceIdFilter += FSWorkOrderServiceId + '|';
            FSWorkOrderServiceIdFilter := FSWorkOrderServiceIdFilter.TrimEnd('|');

            FSWorkOrderService2.SetFilter(WorkOrderServiceId, FSWorkOrderServiceIdFilter);
            FSWorkOrderServiceRecordRef.GetTable(FSWorkOrderService2);
            CRMIntegrationTableSynch.SynchRecordsFromIntegrationTable(FSWorkOrderServiceRecordRef, Database::"Service Line", false, false);
        end;
    end;

    local procedure ResetServiceOrderLineFromFSBookableResourceBooking(SourceRecordRef: RecordRef; DestinationRecordRef: RecordRef; var ArchivedServiceOrders: List of [Code[20]])
    var
        ServiceHeader: Record "Service Header";
        ServiceLine: Record "Service Line";
        ServiceLineToDelete: Record "Service Line";
        CRMIntegrationRecord: Record "CRM Integration Record";
        FSWorkOrder: Record "FS Work Order";
        FSBookableResourceBooking: Record "FS Bookable Resource Booking";
        FSBookableResourceBooking2: Record "FS Bookable Resource Booking";
        CRMIntegrationTableSynch: Codeunit "CRM Integration Table Synch.";
        FSIntegrationMgt: Codeunit "FS Integration Mgt.";
        FSBookableResourceBookingRecordRef: RecordRef;
        FSBookableResourceBookingId: Guid;
        FSBookableResourceBookingIdList: List of [Guid];
        FSBookableResourceBookingIdFilter: Text;
    begin
        SourceRecordRef.SetTable(FSWorkOrder);
        DestinationRecordRef.SetTable(ServiceHeader);

        ServiceLine.SetRange("Document Type", ServiceLine."Document Type"::Order);
        ServiceLine.SetRange("Document No.", ServiceHeader."No.");
        ServiceLine.SetRange(Type, ServiceLine.Type::Resource);
        if ServiceLine.FindSet() then
            repeat
                CRMIntegrationRecord.SetRange("Integration ID", ServiceLine.SystemId);
                CRMIntegrationRecord.SetRange("Table ID", Database::"Service Line");
                if CRMIntegrationRecord.FindFirst() then begin
                    FSBookableResourceBooking.SetRange(BookableResourceBookingId, CRMIntegrationRecord."CRM ID");
                    if FSBookableResourceBooking.IsEmpty() then begin
                        CRMIntegrationRecord.Delete();
                        ArchiveServiceOrder(ServiceHeader, ArchivedServiceOrders);
                        if ServiceLineToDelete.GetBySystemId(ServiceLine.SystemId) then begin
                            DeleteServiceItemLineForBooking(ServiceLine);
                            ServiceLineToDelete.Delete(true);
                        end;
                    end;
                end;
            until ServiceLine.Next() = 0;

        FSBookableResourceBooking.Reset();
        FSBookableResourceBooking.SetRange(WorkOrder, FSWorkOrder.WorkOrderId);
        FSBookableResourceBooking.SetRange(BookingStatus, FSIntegrationMgt.GetBookingStatusCompleted());
        if FSBookableResourceBooking.FindSet() then begin
            repeat
                if not SkipReimport(FSBookableResourceBooking.BookableResourceBookingId, FSBookableResourceBooking.ModifiedOn) then
                    FSBookableResourceBookingIdList.Add(FSBookableResourceBooking.BookableResourceBookingId);
            until FSBookableResourceBooking.Next() = 0;

            foreach FSBookableResourceBookingId in FSBookableResourceBookingIdList do
                FSBookableResourceBookingIdFilter += FSBookableResourceBookingId + '|';
            FSBookableResourceBookingIdFilter := FSBookableResourceBookingIdFilter.TrimEnd('|');

            FSBookableResourceBooking2.SetFilter(BookableResourceBookingId, FSBookableResourceBookingIdFilter);
            FSBookableResourceBookingRecordRef.GetTable(FSBookableResourceBooking2);
            CRMIntegrationTableSynch.SynchRecordsFromIntegrationTable(FSBookableResourceBookingRecordRef, Database::"Service Line", false, false);
        end;
    end;

    local procedure SkipReimport(CRMId: Guid; CurrentModifyTimeStamp: DateTime): Boolean
    var
        CRMIntegrationRecord: Record "CRM Integration Record";
    begin
        // check if skipped (because of deletion)
        CRMIntegrationRecord.SetRange("CRM ID", CRMId);
        if not CRMIntegrationRecord.FindFirst() then
            exit(false);
        if not CRMIntegrationRecord."Skip Reimport" then
            exit(false);
        if (CRMIntegrationRecord."Skip Reimport") and (CRMIntegrationRecord."Last Synch. Modified On" > CurrentModifyTimeStamp) then
            exit(true);

        CRMIntegrationRecord.Delete(); // there was an update in field service -> start import again with new coupling
        exit(false);
    end;

    local procedure ResetFSWorkOrderIncidentFromServiceOrderItemLine(SourceRecordRef: RecordRef; DestinationRecordRef: RecordRef)
    var
        ServiceHeader: Record "Service Header";
        FSWorkOrder: Record "FS Work Order";
        ServiceItemLine: Record "Service Item Line";
        CRMIntegrationTableSynch: Codeunit "CRM Integration Table Synch.";
        ServiceItemLineRecordRef: RecordRef;
    begin
        SourceRecordRef.SetTable(ServiceHeader);
        DestinationRecordRef.SetTable(FSWorkOrder);

        ServiceItemLine.SetRange("Document Type", ServiceHeader."Document Type");
        ServiceItemLine.SetRange("Document No.", ServiceHeader."No.");
        ServiceItemLine.SetRange("FS Bookings", false);
        if not ServiceItemLine.IsEmpty() then begin
            ServiceItemLineRecordRef.GetTable(ServiceItemLine);
            CRMIntegrationTableSynch.SynchRecordsToIntegrationTable(ServiceItemLineRecordRef, false, false);
        end;
    end;

    local procedure ResetFSWorkOrderProductFromServiceOrderLine(SourceRecordRef: RecordRef; DestinationRecordRef: RecordRef)
    var
        ServiceHeader: Record "Service Header";
        FSWorkOrder: Record "FS Work Order";
        ServiceLine: Record "Service Line";
        ServiceLineRecordRef: RecordRef;
    begin
        SourceRecordRef.SetTable(ServiceHeader);
        DestinationRecordRef.SetTable(FSWorkOrder);

        ServiceLine.Reset();
        ServiceLine.SetRange("Document Type", ServiceHeader."Document Type");
        ServiceLine.SetRange("Document No.", ServiceHeader."No.");
        ServiceLine.SetRange("Type", ServiceLine.Type::Item);
        ServiceLine.SetFilter("Item Type", '%1|%2', ServiceLine."Item Type"::Inventory, ServiceLine."Item Type"::"Non-Inventory");
        if not ServiceLine.IsEmpty() then begin
            ServiceLineRecordRef.GetTable(ServiceLine);
            SynchRecordsToIntegrationTable(ServiceLineRecordRef, Database::"FS Work Order Product", false, false);
        end;
    end;

    local procedure ResetFSWorkOrderServiceFromServiceOrderLine(SourceRecordRef: RecordRef; DestinationRecordRef: RecordRef)
    var
        ServiceHeader: Record "Service Header";
        FSWorkOrder: Record "FS Work Order";
        ServiceLine: Record "Service Line";
        ServiceLineRecordRef: RecordRef;
    begin
        SourceRecordRef.SetTable(ServiceHeader);
        DestinationRecordRef.SetTable(FSWorkOrder);

        ServiceLine.Reset();
        ServiceLine.SetRange("Document Type", ServiceHeader."Document Type");
        ServiceLine.SetRange("Document No.", ServiceHeader."No.");
        ServiceLine.SetRange("Type", ServiceLine.Type::Item);
        ServiceLine.SetRange("Item Type", ServiceLine."Item Type"::Service);
        if not ServiceLine.IsEmpty() then begin
            ServiceLineRecordRef.GetTable(ServiceLine);
            SynchRecordsToIntegrationTable(ServiceLineRecordRef, Database::"FS Work Order Service", false, false);
        end;
    end;

    procedure SynchRecordsToIntegrationTable(var RecordsToSynchRecordRef: RecordRef; TargetTable: Integer; IgnoreChanges: Boolean; IgnoreSynchOnlyCoupledRecords: Boolean) JobID: Guid
    var
        IntegrationTableMapping: Record "Integration Table Mapping";
        IntegrationTableSynch: Codeunit "Integration Table Synch.";
        IntegrationRecordRef: RecordRef;
        SynchronizeEmptySetErr: Label 'Attempted to synchronize an empty set of records.';
    begin
        IntegrationTableMapping.SetRange("Table ID", RecordsToSynchRecordRef.Number);
        IntegrationTableMapping.SetRange("Integration Table ID", TargetTable);
        IntegrationTableMapping.SetRange("Delete After Synchronization", false);
        if not IntegrationTableMapping.FindFirst() then
            Error(SynchronizeEmptySetErr);

        RecordsToSynchRecordRef.Ascending(false);
        if not RecordsToSynchRecordRef.FindSet() then
            Error(SynchronizeEmptySetErr);

        JobID :=
          IntegrationTableSynch.BeginIntegrationSynchJob(
            TableConnectionType::CRM, IntegrationTableMapping, RecordsToSynchRecordRef.Number);
        if not IsNullGuid(JobID) then begin
            repeat
                IntegrationTableSynch.Synchronize(RecordsToSynchRecordRef, IntegrationRecordRef, IgnoreChanges, IgnoreSynchOnlyCoupledRecords)
            until RecordsToSynchRecordRef.Next() = 0;
            IntegrationTableSynch.EndIntegrationSynchJob();
        end;
    end;

    internal procedure ArchiveServiceOrder(ServiceHeader: Record "Service Header"; ArchivedServiceOrders: List of [Code[20]])
    var
        ServiceMgtSetup: Record "Service Mgt. Setup";
        ServiceDocumentArchiveMgmt: Codeunit "Service Document Archive Mgmt.";
    begin
        if ArchivedServiceOrders.Contains(ServiceHeader."No.") then
            exit;

        ServiceMgtSetup.Get();
        if not ServiceMgtSetup."Archive Orders" then
            exit;

        ArchivedServiceOrders.Add(ServiceHeader."No.");
        ServiceDocumentArchiveMgmt.ArchServiceDocumentNoConfirm(ServiceHeader);
    end;

    [EventSubscriber(ObjectType::Codeunit, Codeunit::"Integration Rec. Synch. Invoke", 'OnBeforeModifyRecord', '', false, false)]
    local procedure HandleOnBeforeModifyRecord(IntegrationTableMapping: Record "Integration Table Mapping"; SourceRecordRef: RecordRef; var DestinationRecordRef: RecordRef)
    var
        FSConnectionSetup: Record "FS Connection Setup";
        ServiceHeader: Record "Service Header";
        SourceDestCode: Text;
    begin
        if not FSConnectionSetup.IsEnabled() then
            exit;

        SourceDestCode := GetSourceDestCode(SourceRecordRef, DestinationRecordRef);

        case SourceDestCode of
            'FS Work Order Service-Job Journal Line':
                UpdateCorrelatedJobJournalLine(SourceRecordRef, DestinationRecordRef);
            'Service Header-FS Work Order':
                begin
                    SourceRecordRef.SetTable(ServiceHeader);
                    ProofAllServiceItemLinesAssigned(ServiceHeader);
                    SetCompanyId(DestinationRecordRef);
                end;
        end;
    end;

    [EventSubscriber(ObjectType::Codeunit, Codeunit::"Integration Rec. Synch. Invoke", 'OnUpdateIntegrationRecordCoupling', '', false, false)]
    local procedure HandleOnUpdateIntegrationRecordCoupling(IntegrationTableMapping: Record "Integration Table Mapping"; SourceRecordRef: RecordRef; var DestinationRecordRef: RecordRef)
    var
        FSConnectionSetup: Record "FS Connection Setup";
        ServiceHeader: Record "Service Header";
        SourceDestCode: Text;
    begin
        if not FSConnectionSetup.IsEnabled() then
            exit;

        SourceDestCode := GetSourceDestCode(SourceRecordRef, DestinationRecordRef);

        case SourceDestCode of
            'Service Header-FS Work Order':
                begin
                    SourceRecordRef.SetTable(ServiceHeader);
                    ProofAllServiceItemLinesAssigned(ServiceHeader);
                    SetCompanyId(DestinationRecordRef);
                end;
        end;
    end;


    [EventSubscriber(ObjectType::Table, Database::"Inventory Setup", 'OnAfterValidateEvent', 'Location Mandatory', false, false)]
    local procedure AfterValidateLocationMandatory(var Rec: Record "Inventory Setup"; var xRec: Record "Inventory Setup"; CurrFieldNo: Integer)
    var
        FSConnectionSetup: Record "FS Connection Setup";
        IntegrationTableMapping: Record "Integration Table Mapping";
        IntegrationFieldMapping: Record "Integration Field Mapping";
        ProjectJournalLine: Record "Job Journal Line";
        FSSetupDefaults: Codeunit "FS Setup Defaults";
    begin
        if not Rec."Location Mandatory" then
            exit;

        if not FSConnectionSetup.IsEnabled() then
            exit;

        if not IntegrationTableMapping.Get('LOCATION') then
            FSSetupDefaults.ResetLocationMapping(FSConnectionSetup, 'LOCATION', true, true);

        IntegrationFieldMapping.SetFilter("Integration Table Mapping Name", 'PJLINE-WORDERPRODUCT');
        IntegrationFieldMapping.SetRange("Field No.", ProjectJournalLine.FieldNo("Location Code"));
        if IntegrationFieldMapping.IsEmpty() then begin
            FSSetupDefaults.SetLocationFieldMapping(true);
            FSSetupDefaults.ResetProjectJournalLineWOProductMapping(FSConnectionSetup, 'PJLINE-WORDERPRODUCT', true);
        end;
    end;

    [EventSubscriber(ObjectType::Codeunit, Codeunit::"CRM Setup Defaults", 'OnResetItemProductMappingOnAfterInsertFieldsMapping', '', false, false)]
    local procedure AddFieldServiceProductTypeFieldMapping(var Sender: Codeunit "CRM Setup Defaults"; IntegrationTableMappingName: Code[20])
    var
        FSConnectionSetup: Record "FS Connection Setup";
        Item: Record Item;
        CRMProduct: Record "CRM Product";
        IntegrationFieldMapping: Record "Integration Field Mapping";
    begin
        if not FSConnectionSetup.IsEnabled() then
            exit;

        // Type > Field Service Product Type
        Sender.InsertIntegrationFieldMapping(
          IntegrationTableMappingName,
          Item.FieldNo(Type),
          CRMProduct.FieldNo(FieldServiceProductType),
          IntegrationFieldMapping.Direction::ToIntegrationTable,
          '', false, false);
    end;

    local procedure UpdateCorrelatedJobJournalLine(var SourceRecordRef: RecordRef; var DestinationRecordRef: RecordRef)
    var
        JobJournalLine: Record "Job Journal Line";
        FSWorkOrderService: Record "FS Work Order Service";
        CorrelatedJobJournalLine: Record "Job Journal Line";
        CRMIntegrationRecord: Record "CRM Integration Record";
        CorrelatedJobJournalLineId: Guid;
        QuantityCurrentlyConsumed: Decimal;
        QuantityCurrentlyInvoiced: Decimal;
        DurationInHours: Decimal;
    begin
        // Work Order Services with coupled bookable resources couple to two Project Journal Lines: one budget (for the resource) and the other billable (for the item of type service)
        // Scheduled delta synch updates only one of them (that is how it is designed, it finds the first coupled one)
        // Therefore, we must find the other correlated line and update it here 
        SourceRecordRef.SetTable(FSWorkOrderService);
        DestinationRecordRef.SetTable(JobJournalLine);
        SetCurrentProjectPlanningQuantities(SourceRecordRef, QuantityCurrentlyConsumed, QuantityCurrentlyInvoiced);
        CRMIntegrationRecord.SetRange("Table ID", Database::"Job Journal Line");
        CRMIntegrationRecord.SetRange("CRM ID", FSWorkOrderService.WorkOrderServiceId);
        if CRMIntegrationRecord.FindSet() then
            repeat
                if CRMIntegrationRecord."Integration ID" <> JobJournalLine.SystemId then
                    CorrelatedJobJournalLineId := CRMIntegrationRecord."Integration ID";
            until CRMIntegrationRecord.Next() = 0;

        if IsNullGuid(CorrelatedJobJournalLineId) then
            exit;

        if not CorrelatedJobJournalLine.GetBySystemId(CorrelatedJobJournalLineId) then
            exit;

        DurationInHours := FSWorkOrderService.Duration;
        DurationInHours := (DurationInHours / 60);
        DurationInHours := DurationInHours - QuantityCurrentlyConsumed;
        if (CorrelatedJobJournalLine.Quantity <> DurationInHours) then begin
            CorrelatedJobJournalLine.Quantity := DurationInHours;
            CorrelatedJobJournalLine.Modify();
        end;

        case CorrelatedJobJournalLine."Line Type" of
            CorrelatedJobJournalLine."Line Type"::Budget,
            CorrelatedJobJournalLine."Line Type"::" ":
                if CorrelatedJobJournalLine."Qty. to Transfer to Invoice" <> 0 then begin
                    CorrelatedJobJournalLine."Qty. to Transfer to Invoice" := 0;
                    CorrelatedJobJournalLine.Modify();
                end;
            CorrelatedJobJournalLine."Line Type"::Billable,
            CorrelatedJobJournalLine."Line Type"::"Both Budget and Billable":
                begin
                    DurationInHours := FSWorkOrderService.DurationToBill;
                    DurationInHours := (DurationInHours / 60);
                    DurationInHours := DurationInHours - QuantityCurrentlyInvoiced;
                    if CorrelatedJobJournalLine."Qty. to Transfer to Invoice" <> DurationInHours then begin
                        CorrelatedJobJournalLine."Qty. to Transfer to Invoice" := DurationInHours;
                        CorrelatedJobJournalLine.Modify();
                    end;
                end;
        end;
    end;

    [EventSubscriber(ObjectType::Codeunit, Codeunit::"Integration Rec. Synch. Invoke", 'OnAfterModifyRecord', '', false, false)]
    local procedure HandleOnAfterModifyRecord(IntegrationTableMapping: Record "Integration Table Mapping"; var SourceRecordRef: RecordRef; var DestinationRecordRef: RecordRef)
    var
        FSConnectionSetup: Record "FS Connection Setup";
        JobJournalLine: Record "Job Journal Line";
        FSWorkOrderProduct: Record "FS Work Order Product";
        FSWorkOrderService: Record "FS Work Order Service";
        ArchivedServiceOrders: List of [Code[20]];
        SourceDestCode: Text;
    begin
        if not FSConnectionSetup.IsEnabled() then
            exit;

        SourceDestCode := GetSourceDestCode(SourceRecordRef, DestinationRecordRef);

        case SourceDestCode of
            'FS Work Order Product-Job Journal Line':
                begin
                    SourceRecordRef.SetTable(FSWorkOrderProduct);
                    DestinationRecordRef.SetTable(JobJournalLine);
                    ConditionallyPostJobJournalLine(FSConnectionSetup, FSWorkOrderProduct, JobJournalLine);
                end;
            'FS Work Order Service-Job Journal Line':
                begin
                    SourceRecordRef.SetTable(FSWorkOrderService);
                    DestinationRecordRef.SetTable(JobJournalLine);
                    ConditionallyPostJobJournalLine(FSConnectionSetup, FSWorkOrderService, JobJournalLine);
                end;
            'FS Work Order-Service Header':
                begin
                    ResetServiceOrderItemLineFromFSWorkOrderIncident(SourceRecordRef, DestinationRecordRef, ArchivedServiceOrders);
                    ResetServiceOrderLineFromFSWorkOrderProduct(SourceRecordRef, DestinationRecordRef, ArchivedServiceOrders);
                    ResetServiceOrderLineFromFSWorkOrderService(SourceRecordRef, DestinationRecordRef, ArchivedServiceOrders);
                    ResetServiceOrderLineFromFSBookableResourceBooking(SourceRecordRef, DestinationRecordRef, ArchivedServiceOrders);
                end;
            'Service Header-FS Work Order':
                begin
                    ResetFSWorkOrderIncidentFromServiceOrderItemLine(SourceRecordRef, DestinationRecordRef);
                    ResetFSWorkOrderProductFromServiceOrderLine(SourceRecordRef, DestinationRecordRef);
                    ResetFSWorkOrderServiceFromServiceOrderLine(SourceRecordRef, DestinationRecordRef);
                end;
        end;
    end;

    local procedure ConditionallyPostJobJournalLine(var FSConnectionSetup: Record "FS Connection Setup"; var FSWorkOrderProduct: Record "FS Work Order Product"; var JobJournalLine: Record "Job Journal Line")
    var
        JobJnlPostLine: Codeunit "Job Jnl.-Post Line";
    begin
        case FSConnectionSetup."Line Post Rule" of
            "FS Work Order Line Post Rule"::LineUsed:
                if FSWorkOrderProduct.LineStatus = FSWorkOrderProduct.LineStatus::Used then begin
                    JobJnlPostLine.RunWithCheck(JobJournalLine);
                    JobJournalLine.Delete(true);
                end;
            "FS Work Order Line Post Rule"::WorkOrderCompleted:
                if FSWorkOrderProduct.WorkOrderStatus in [FSWorkOrderProduct.WorkOrderStatus::Completed] then begin
                    JobJnlPostLine.RunWithCheck(JobJournalLine);
                    JobJournalLine.Delete(true);
                end;
            else
                exit;
        end;
    end;

    local procedure ConditionallyPostJobJournalLine(var FSConnectionSetup: Record "FS Connection Setup"; var FSWorkOrderService: Record "FS Work Order Service"; var JobJournalLine: Record "Job Journal Line")
    begin
        case FSConnectionSetup."Line Post Rule" of
            "FS Work Order Line Post Rule"::LineUsed:
                if FSWorkOrderService.LineStatus = FSWorkOrderService.LineStatus::Used then
                    PostJobJournalLine(FSWorkOrderService, JobJournalLine);
            "FS Work Order Line Post Rule"::WorkOrderCompleted:
                if FSWorkOrderService.WorkOrderStatus in [FSWorkOrderService.WorkOrderStatus::Completed] then
                    PostJobJournalLine(FSWorkOrderService, JobJournalLine);
            else
                exit;
        end;
    end;

    local procedure PostJobJournalLine(var FSWorkOrderService: Record "FS Work Order Service"; var JobJournalLine: Record "Job Journal Line")
    var
        CRMIntegrationRecord: Record "CRM Integration Record";
        CorrelatedJobJournalLine: Record "Job Journal Line";
        JobJnlPostLine: Codeunit "Job Jnl.-Post Line";
        JobJournalLineId: Guid;
    begin
        JobJournalLineId := JobJournalLine.SystemId;
        JobJnlPostLine.RunWithCheck(JobJournalLine);
        JobJournalLine.Delete(true);

        // Work Order Services couple to two Project Journal Lines (one budget line for the resource and one billable line for the item of type service)
        // we must find the other coupled lines and post them as well.
        CRMIntegrationRecord.SetRange("Table ID", Database::"Job Journal Line");
        CRMIntegrationRecord.SetRange("CRM ID", FSWorkOrderService.WorkOrderServiceId);
        if CRMIntegrationRecord.FindSet() then
            repeat
                if CRMIntegrationRecord."Integration ID" <> JobJournalLineId then
                    if CorrelatedJobJournalLine.GetBySystemId(CRMIntegrationRecord."Integration ID") then begin
                        JobJnlPostLine.RunWithCheck(CorrelatedJobJournalLine);
                        CorrelatedJobJournalLine.Delete(true);
                    end;
            until CRMIntegrationRecord.Next() = 0;
    end;

    [EventSubscriber(ObjectType::Codeunit, Codeunit::"Integration Rec. Synch. Invoke", 'OnBeforeInsertRecord', '', false, false)]
    local procedure HandleOnBeforeInsertRecord(SourceRecordRef: RecordRef; DestinationRecordRef: RecordRef)
    var
        FSProjectTask: Record "FS Project Task";
        Customer: Record Customer;
        CRMIntegrationRecord: Record "CRM Integration Record";
        Job: Record Job;
        JobTask: Record "Job Task";
        JobJournalLine: Record "Job Journal Line";
        FSConnectionSetup: Record "FS Connection Setup";
        JobJournalBatch: Record "Job Journal Batch";
        JobJournalTemplate: Record "Job Journal Template";
        Resource: Record Resource;
        FSBookableResource: Record "FS Bookable Resource";
        LastJobJournalLine: Record "Job Journal Line";
        FSWorkOrderIncident: Record "FS Work Order Incident";
        FSWorkOrderProduct: Record "FS Work Order Product";
        FSWorkOrderService: Record "FS Work Order Service";
        ServiceHeader: Record "Service Header";
        ServiceItemLine: Record "Service Item Line";
        ServiceLine: Record "Service Line";
        CRMProductName: Codeunit "CRM Product Name";
<<<<<<< HEAD
        NoSeries: Codeunit "No. Series";
        FSIntegrationMgt: Codeunit "FS Integration Mgt.";
=======
>>>>>>> 42a98a09
        RecID: RecordId;
        SourceDestCode: Text;
        BillingAccId: Guid;
        ServiceAccId: Guid;
        WorkOrderId: Guid;
        Handled: Boolean;
    begin
        if not FSConnectionSetup.IsEnabled() then
            exit;

        SourceDestCode := GetSourceDestCode(SourceRecordRef, DestinationRecordRef);

        case SourceDestCode of
            'Location-FS Warehouse':
                SetCompanyId(DestinationRecordRef);
            'Service Item-FS Customer Asset':
                SetCompanyId(DestinationRecordRef);
            'FS Customer Asset-Service Item':
                begin
                    SetCompanyId(SourceRecordRef);
                    SourceRecordRef.Modify()
                end;
            'Resource-FS Bookable Resource':
                begin
                    SetCompanyId(DestinationRecordRef);
                    SourceRecordRef.SetTable(Resource);
                    DestinationRecordRef.SetTable(FSBookableResource);
                    FSBookableResource.TimeZone := 92;
                    case Resource.Type of
                        Resource.Type::Machine:
                            FSBookableResource.ResourceType := FSBookableResource.ResourceType::Equipment;
                        Resource.Type::Person:
                            if Resource."Vendor No." <> '' then
                                FSBookableResource.ResourceType := FSBookableResource.ResourceType::Account
                            else
                                FSBookableResource.ResourceType := FSBookableResource.ResourceType::Generic;
                    end;
                    DestinationRecordRef.GetTable(FSBookableResource);
                end;
            'FS Bookable Resource-Resource':
                begin
                    SetCompanyId(SourceRecordRef);
                    SourceRecordRef.SetTable(FSBookableResource);
                    DestinationRecordRef.SetTable(Resource);
                    case FSBookableResource.ResourceType of
                        FSBookableResource.ResourceType::Equipment:
                            Resource.Type := Resource.Type::Machine;
                        FSBookableResource.ResourceType::Account,
                        FSBookableResource.ResourceType::Generic:
                            Resource.Type := Resource.Type::Person;
                    end;
                    Resource."Base Unit of Measure" := FSConnectionSetup."Hour Unit of Measure";
                    DestinationRecordRef.GetTable(Resource);
                    SourceRecordRef.Modify();
                end;
            'Job Task-FS Project Task':
                begin
                    SetCompanyId(DestinationRecordRef);
                    SourceRecordRef.SetTable(JobTask);
                    if Job.Get(JobTask."Job No.") then begin
                        DestinationRecordRef.Field(FSProjectTask.FieldNo(ProjectDescription)).Value := Job.Description;
                        if Job."Bill-to Customer No." <> '' then
                            if CRMSynchHelper.FindRecordIDByPK(Database::Customer, Job."Bill-to Customer No.", RecID) then
                                if CRMIntegrationRecord.FindIDFromRecordID(RecID, BillingAccId) then
                                    DestinationRecordRef.Field(FSProjectTask.FieldNo(BillingAccountId)).Value := BillingAccId
                                else
                                    Error(RecordMustBeCoupledErr, Customer.TableCaption(), Job."Bill-to Customer No.", CRMProductName.CDSServiceName());
                        if Job."Sell-to Customer No." <> '' then
                            if CRMSynchHelper.FindRecordIDByPK(Database::Customer, Job."Sell-to Customer No.", RecID) then
                                if CRMIntegrationRecord.FindIDFromRecordID(RecID, ServiceAccId) then
                                    DestinationRecordRef.Field(FSProjectTask.FieldNo(ServiceAccountId)).Value := ServiceAccId
                                else
                                    Error(RecordMustBeCoupledErr, Customer.TableCaption(), Job."Bill-to Customer No.", CRMProductName.CDSServiceName())
                            else
                                DestinationRecordRef.Field(FSProjectTask.FieldNo(ServiceAccountId)).Value := BillingAccId;
                    end;
                end;
            'FS Work Order Product-Job Journal Line',
            'FS Work Order Service-Job Journal Line':
                begin
                    DestinationRecordRef.SetTable(JobJournalLine);
                    OnSetUpNewLineOnNewLine(JobJournalLine, JobJournalTemplate, JobJournalBatch, Handled);
                    if not Handled then begin
                        FSConnectionSetup.Get();
                        Job.Get(JobJournalLine."Job No.");
                        if not JobJournalTemplate.Get(FSConnectionSetup."Job Journal Template") then
                            Error(JobJournalIncorrectSetupErr, JobJournalTemplate.TableCaption(), FSConnectionSetup.TableCaption());
                        if not JobJournalBatch.Get(FSConnectionSetup."Job Journal Template", FSConnectionSetup."Job Journal Batch") then
                            Error(JobJournalIncorrectSetupErr, JobJournalBatch.TableCaption(), FSConnectionSetup.TableCaption());
                        JobJournalLine."Journal Template Name" := JobJournalTemplate.Name;
                        JobJournalLine."Journal Batch Name" := JobJournalBatch.Name;
                        LastJobJournalLine.SetRange("Journal Template Name", JobJournalTemplate.Name);
                        LastJobJournalLine.SetRange("Journal Batch Name", JobJournalBatch.Name);
                        CheckPostingRuleAndSetDocumentNo(JobJournalLine, LastJobJournalLine, JobJournalBatch, SourceRecordRef);
                        JobJournalLine."Line No." := LastJobJournalLine."Line No." + 10000;
                        JobJournalLine."Source Code" := JobJournalTemplate."Source Code";
                        JobJournalLine."Reason Code" := JobJournalBatch."Reason Code";
                        JobJournalLine."Posting No. Series" := JobJournalBatch."Posting No. Series";
                        JobJournalLine."Price Calculation Method" := Job.GetPriceCalculationMethod();
                        JobJournalLine."Cost Calculation Method" := Job.GetCostCalculationMethod();
                        SetJobJournalLineTypesAndNo(FSConnectionSetup, SourceRecordRef, JobJournalLine);
                    end;
                    DestinationRecordRef.GetTable(JobJournalLine);
                end;
            'FS Bookable Resource Booking-Service Line':
                begin
                    DestinationRecordRef.SetTable(ServiceLine);
                    GenerateServiceItemLineForBooking(ServiceLine);
                    DestinationRecordRef.GetTable(ServiceLine);
                end;
            'Service Order Type-FS Work Order Type':
                SetCompanyId(DestinationRecordRef);
            'Service Header-FS Work Order':
                begin
                    SourceRecordRef.SetTable(ServiceHeader);
                    ProofAllServiceItemLinesAssigned(ServiceHeader);
                    SetCompanyId(DestinationRecordRef);
                end;
            'Service Item Line-FS Work Order Incident':
                begin
                    SetCompanyId(DestinationRecordRef);

                    SourceRecordRef.SetTable(ServiceItemLine);
                    DestinationRecordRef.SetTable(FSWorkOrderIncident);
                    if CRMIntegrationRecord.FindIDFromRecordID(GetServiceOrderRecordId(ServiceItemLine."Document No."), WorkOrderId) then
                        FSWorkOrderIncident.WorkOrder := WorkOrderId;
                    FSWorkOrderIncident.IncidentType := FSIntegrationMgt.GetDefaultWorkOrderIncident();
                    DestinationRecordRef.GetTable(FSWorkOrderIncident);
                end;
            'Service Line-FS Work Order Product':
                begin
                    SetCompanyId(DestinationRecordRef);

                    SourceRecordRef.SetTable(ServiceLine);
                    DestinationRecordRef.SetTable(FSWorkOrderProduct);
                    if CRMIntegrationRecord.FindIDFromRecordID(GetServiceOrderRecordId(ServiceLine."Document No."), WorkOrderId) then
                        FSWorkOrderProduct.WorkOrder := WorkOrderId;
                    DestinationRecordRef.GetTable(FSWorkOrderProduct);
                end;
            'Service Line-FS Work Order Service':
                begin
                    SetCompanyId(DestinationRecordRef);

                    SourceRecordRef.SetTable(ServiceLine);
                    DestinationRecordRef.SetTable(FSWorkOrderService);
                    if CRMIntegrationRecord.FindIDFromRecordID(GetServiceOrderRecordId(ServiceLine."Document No."), WorkOrderId) then
                        FSWorkOrderService.WorkOrder := WorkOrderId;
                    DestinationRecordRef.GetTable(FSWorkOrderService);
                end;
        end;
    end;

    local procedure GenerateServiceItemLineForBooking(var ServiceLine: Record "Service Line")
    var
        ServiceItemLine: Record "Service Item Line";
        Resource: Record Resource;
    begin
        if not GetServiceItemLine(ServiceLine, ServiceItemLine) then begin
            ServiceItemLine.Validate("Document Type", ServiceLine."Document Type");
            ServiceItemLine.Validate("Document No.", ServiceLine."Document No.");
            ServiceItemLine.Validate("Line No.", GetNextLineNo(ServiceItemLine));
            ServiceItemLine.Validate(Description, Resource.TableCaption());
            ServiceItemLine.Validate("FS Bookings", true);
            ServiceItemLine.Insert(true);
        end;

        ServiceLine.Validate("Service Item Line No.", ServiceItemLine."Line No.");
    end;

    local procedure DeleteServiceItemLineForBooking(ServiceLineToDelete: Record "Service Line")
    var
        ServiceItemLine: Record "Service Item Line";
        ServiceLine: Record "Service Line";
    begin
        // other service line exists?
        ServiceLine.SetRange("Document Type", ServiceLineToDelete."Document Type");
        ServiceLine.SetRange("Document No.", ServiceLineToDelete."Document No.");
        ServiceLine.SetRange("Service Item Line No.", ServiceLineToDelete."Service Item Line No.");
        ServiceLine.SetFilter("Line No.", '<>%1', ServiceLineToDelete."Line No.");
        if not ServiceLine.IsEmpty() then
            exit;

        // delete service item line -> only if no other service line exists
        ServiceItemLine.SetRange("Document Type", ServiceLineToDelete."Document Type");
        ServiceItemLine.SetRange("Document No.", ServiceLineToDelete."Document No.");
        ServiceItemLine.SetRange("Line No.", ServiceLineToDelete."Service Item Line No.");
        if not ServiceItemLine.IsEmpty() then
            ServiceItemLine.DeleteAll()
    end;

    local procedure GetServiceItemLine(ServiceLine: Record "Service Line"; var ServiceItemLine: Record "Service Item Line"): Boolean
    begin
        ServiceItemLine.SetRange("Document Type", ServiceLine."Document Type");
        ServiceItemLine.SetRange("Document No.", ServiceLine."Document No.");
        ServiceItemLine.SetRange("FS Bookings", true);
        exit(ServiceItemLine.FindFirst());
    end;

    local procedure GetNextLineNo(ServiceItemLine: Record "Service Item Line"): Integer
    var
        ServiceItemLineSearch: Record "Service Item Line";
    begin
        ServiceItemLineSearch.SetRange("Document Type", ServiceItemLine."Document Type");
        ServiceItemLineSearch.SetRange("Document No.", ServiceItemLine."Document No.");
        if ServiceItemLineSearch.FindLast() then
            exit(ServiceItemLineSearch."Line No." + 10000);
        exit(10000);
    end;

    local procedure GetNextLineNo(ServiceLine: Record "Service Line"): Integer
    var
        ServiceLineSearch: Record "Service Line";
    begin
        ServiceLineSearch.SetRange("Document Type", ServiceLine."Document Type");
        ServiceLineSearch.SetRange("Document No.", ServiceLine."Document No.");
        if ServiceLineSearch.FindLast() then
            exit(ServiceLineSearch."Line No." + 10000);
        exit(10000);
    end;

    local procedure GetServiceOrderRecordId(DocumentNo: Code[20]): RecordId
    var
        ServiceHeader: Record "Service Header";
    begin
        if ServiceHeader.Get(ServiceHeader."Document Type"::Order, DocumentNo) then
            exit(ServiceHeader.RecordId);
    end;

    local procedure GetServiceOrderItemLineRecordId(DocumentNo: Code[20]; LineNo: Integer): RecordId
    var
        ServiceItemLine: Record "Service Item Line";
    begin
        if ServiceItemLine.Get(ServiceItemLine."Document Type"::Order, DocumentNo, LineNo) then
            exit(ServiceItemLine.RecordId);
    end;

    [EventSubscriber(ObjectType::Codeunit, Codeunit::"CRM Integration Table Synch.", 'OnSynchNAVTableToCRMOnBeforeCheckLatestModifiedOn', '', true, false)]
    local procedure OnSynchNAVTableToCRMOnBeforeCheckLatestModifiedOn(var SourceRecordRef: RecordRef; IntegrationTableMapping: Record "Integration Table Mapping")
    var
        ServiceHeader: Record "Service Header";
        ServiceHeaderToSync: Record "Service Header";
        ServiceItemLine: Record "Service Item Line";
        ServiceLine: Record "Service Line";
        CRMIntegrationTableSynch: Codeunit "CRM Integration Table Synch.";
        ServiceOrderRecordRef: RecordRef;
        ServiceOrdersToIgnore: List of [Code[20]];
        ServiceOrdersToSync: List of [Code[20]];
        ServiceOrderNo: Code[20];
    begin
        if SourceRecordRef.Number() <> Database::"Service Header" then
            exit;

        // sync of service header should triggered by changes in service item lines and service lines:
        // search for modified service orders and start sync -> only if not already synced (via service header).

        // already synced service orders should not be triggered again
        SourceRecordRef.SetTable(ServiceHeader);
        if ServiceHeader.FindSet() then
            repeat
                ServiceOrdersToIgnore.Add(ServiceHeader."No.");
            until ServiceHeader.Next() = 0;

        // search for modified service (item) lines and start sync
        ServiceItemLine.SetRange("Document Type", ServiceItemLine."Document Type"::Order);
        ServiceItemLine.SetFilter(SystemModifiedAt, ServiceHeader.GetFilter(SystemModifiedAt));
        if ServiceItemLine.FindSet() then
            repeat
                if not ServiceOrdersToIgnore.Contains(ServiceItemLine."Document No.") then
                    if not ServiceOrdersToSync.Contains(ServiceItemLine."Document No.") then
                        ServiceOrdersToSync.Add(ServiceItemLine."Document No.");
            until ServiceItemLine.Next() = 0;

        ServiceLine.SetRange("Document Type", ServiceItemLine."Document Type"::Order);
        ServiceLine.SetFilter(SystemModifiedAt, ServiceHeader.GetFilter(SystemModifiedAt));
        if ServiceLine.FindSet() then
            repeat
                if not ServiceOrdersToIgnore.Contains(ServiceLine."Document No.") then
                    if not ServiceOrdersToSync.Contains(ServiceLine."Document No.") then
                        ServiceOrdersToSync.Add(ServiceLine."Document No.");
            until ServiceLine.Next() = 0;

        // start sync for found service orders
        foreach ServiceOrderNo in ServiceOrdersToSync do begin
            ServiceHeaderToSync.Reset();
            ServiceHeaderToSync.SetRange("Document Type", ServiceHeaderToSync."Document Type"::Order);
            ServiceHeaderToSync.SetRange("No.", ServiceOrderNo);
            ServiceOrderRecordRef.GetTable(ServiceHeaderToSync);
            CRMIntegrationTableSynch.SynchRecordsToIntegrationTable(ServiceOrderRecordRef, false, false);
        end;
    end;

    local procedure CheckPostingRuleAndSetDocumentNo(var JobJournalLine: Record "Job Journal Line"; var LastJobJournalLine: Record "Job Journal Line"; JobJournalBatch: Record "Job Journal Batch"; var SourceRecordRef: RecordRef)
    var
        FSConnectionSetup: Record "FS Connection Setup";
        FSWorkOrderProduct: Record "FS Work Order Product";
        FSWorkOrderService: Record "FS Work Order Service";
    begin
        if JobJournalBatch."Posting No. Series" <> '' then begin
            FSConnectionSetup.Get();
            case FSConnectionSetup."Line Post Rule" of
                "FS Work Order Line Post Rule"::LineUsed,
                "FS Work Order Line Post Rule"::WorkOrderCompleted:
                    case SourceRecordRef.Number of
                        Database::"FS Work Order Product":
                            begin
                                SourceRecordRef.SetTable(FSWorkOrderProduct);
                                if (FSWorkOrderProduct.LineStatus = FSWorkOrderProduct.LineStatus::Used)
                                    or (FSWorkOrderProduct.WorkOrderStatus in [FSWorkOrderProduct.WorkOrderStatus::Completed]) then
                                    SetPostingDocumentNo(JobJournalLine, LastJobJournalLine, JobJournalBatch);
                            end;
                        Database::"FS Work Order Service":
                            begin
                                SourceRecordRef.SetTable(FSWorkOrderService);
                                if (FSWorkOrderService.LineStatus = FSWorkOrderService.LineStatus::Used)
                                    or (FSWorkOrderService.WorkOrderStatus in [FSWorkOrderService.WorkOrderStatus::Completed]) then
                                    SetPostingDocumentNo(JobJournalLine, LastJobJournalLine, JobJournalBatch);
                            end;
                    end;
                else
                    SetDocumentNo(JobJournalLine, LastJobJournalLine, JobJournalBatch);
            end;
        end else
            SetDocumentNo(JobJournalLine, LastJobJournalLine, JobJournalBatch);
    end;

    local procedure SetPostingDocumentNo(var JobJournalLine: Record "Job Journal Line"; var LastJobJournalLine: Record "Job Journal Line"; JobJournalBatch: Record "Job Journal Batch")
    var
        NoSeries: Codeunit "No. Series";
    begin
        if LastJobJournalLine.FindLast() then begin
            JobJournalLine."Posting Date" := LastJobJournalLine."Posting Date";
            JobJournalLine."Document Date" := LastJobJournalLine."Posting Date";
            if LastJobJournalLine."Document No." = NoSeries.GetLastNoUsed(JobJournalBatch."Posting No. Series") then
                JobJournalLine."Document No." := LastJobJournalLine."Document No."
            else
                JobJournalLine."Document No." := NoSeries.GetNextNo(JobJournalBatch."Posting No. Series", JobJournalLine."Posting Date");
        end else begin
            JobJournalLine."Posting Date" := WorkDate();
            JobJournalLine."Document Date" := WorkDate();
            JobJournalLine."Document No." := NoSeries.GetNextNo(JobJournalBatch."Posting No. Series", JobJournalLine."Posting Date");
        end;
    end;

    local procedure SetDocumentNo(var JobJournalLine: Record "Job Journal Line"; var LastJobJournalLine: Record "Job Journal Line"; JobJournalBatch: Record "Job Journal Batch")
    var
        JobsSetup: Record "Jobs Setup";
        NoSeries: Codeunit "No. Series";
    begin
        JobsSetup.Get();
        if LastJobJournalLine.FindLast() then begin
            JobJournalLine."Posting Date" := LastJobJournalLine."Posting Date";
            JobJournalLine."Document Date" := LastJobJournalLine."Posting Date";
            if JobsSetup."Document No. Is Job No." and (LastJobJournalLine."Document No." = '') then
                JobJournalLine."Document No." := JobJournalLine."Job No."
            else
                JobJournalLine."Document No." := LastJobJournalLine."Document No.";
        end else begin
            JobJournalLine."Posting Date" := WorkDate();
            JobJournalLine."Document Date" := WorkDate();
            if JobsSetup."Document No. Is Job No." then begin
                if JobJournalLine."Document No." = '' then
                    JobJournalLine."Document No." := JobJournalLine."Job No.";
            end else
                if JobJournalBatch."No. Series" <> '' then begin
                    Clear(NoSeries);
                    JobJournalLine."Document No." := NoSeries.GetNextNo(JobJournalBatch."No. Series", JobJournalLine."Posting Date");
                end;
        end;
    end;

    [EventSubscriber(ObjectType::Codeunit, Codeunit::"Integration Rec. Synch. Invoke", 'OnDeletionConflictDetectedSetRecordStateAndSynchAction', '', false, false)]
    local procedure HandleOnDeletionConflictDetectedSetRecordStateAndSynchAction(var IntegrationTableMapping: Record "Integration Table Mapping"; var SourceRecordRef: RecordRef; var CoupledRecordRef: RecordRef; var RecordState: Option NotFound,Coupled,Decoupled; var SynchAction: Option "None",Insert,Modify,ForceModify,IgnoreUnchanged,Fail,Skip,Delete,Uncouple,Couple; var DeletionConflictHandled: Boolean)
    var
        FSConnectionSetup: Record "FS Connection Setup";
        FSWorkOrderProduct: Record "FS Work Order Product";
        FSWorkOrderService: Record "FS Work Order Service";
        CRMIntegrationRecord: Record "CRM Integration Record";
        JobJournalLine: Record "Job Journal Line";
        IntegrationRecSynchInvoke: Codeunit "Integration Rec. Synch. Invoke";
        FSQuantityToBill: Decimal;
        FSQuantity: Decimal;
        QuantityCurrentlyConsumed: Decimal;
        QuantityCurrentlyInvoiced: Decimal;
        CRMId: Guid;
    begin
        if DeletionConflictHandled then
            exit;

        if not FSConnectionSetup.IsEnabled() then
            exit;

        if IntegrationTableMapping."Table ID" <> Database::"Job Journal Line" then
            exit;

        if ((IntegrationTableMapping."Integration Table ID" <> Database::"FS Work Order Service") and (IntegrationTableMapping."Integration Table ID" <> Database::"FS Work Order Product")) then
            exit;

        SetCurrentProjectPlanningQuantities(SourceRecordRef, QuantityCurrentlyConsumed, QuantityCurrentlyInvoiced);
        case SourceRecordRef.Number() of
            Database::"FS Work Order Product":
                begin
                    SourceRecordRef.SetTable(FSWorkOrderProduct);
                    CRMId := FSWorkOrderProduct.WorkOrderProductId;
                    FSQuantity := FSWorkOrderProduct.Quantity;
                    FSQuantityToBill := FSWorkOrderProduct.QtyToBill;
                end;
            Database::"FS Work Order Service":
                begin
                    SourceRecordRef.SetTable(FSWorkOrderService);
                    CRMId := FSWorkOrderService.WorkOrderServiceId;
                    FSQuantity := FSWorkOrderService.Duration;
                    FSQuantity := (FSQuantity / 60);
                    FSQuantityToBill := FSWorkOrderService.DurationToBill;
                    FSQuantityToBill := (FSQuantityToBill / 60);
                end;
            else
                exit;
        end;

        // if quantities are equal to the current quantities in Project Planning Lines, then there is no need to create a new Project Journal Line.
        // The Project Journal LIne has been deleted because of posting, and that is fine. Just tell the synch engine to do nothing (skip)
        if (FSQuantity = QuantityCurrentlyConsumed) and (FSQuantityToBill = QuantityCurrentlyInvoiced) then begin
            RecordState := RecordState::NotFound;
            SynchAction := SynchAction::Skip;
            DeletionConflictHandled := true;
            exit;
        end;

        // there is a difference between currently consumed/invoiced quantities and Quantity/Quantity to Bill
        // we must instruct the synch engine to insert a new Project Journal Line (like the "Restore Record" deletion conflict strategy)
        // The OnBeforeInsert subscriber will make sure that the Quantities on the new Project Journal Line take the current quantities in consideration
        IntegrationRecSynchInvoke.PrepareNewDestination(IntegrationTableMapping, SourceRecordRef, CoupledRecordRef);
        RecordState := RecordState::Coupled;
        SynchAction := SynchAction::Insert;

        // delete the broken couplings (those journal lines that are coupled to this CRM Id but they can't be found by SystemId)
        CRMIntegrationRecord.SetRange("CRM ID", CRMId);
        CRMIntegrationRecord.SetRange("Table ID", Database::"Job Journal Line");
        if CRMIntegrationRecord.FindSet() then
            repeat
                if not JobJournalLine.GetBySystemId(CRMIntegrationRecord."Integration ID") then
                    CRMIntegrationRecord.Delete();
            until CRMIntegrationRecord.Next() = 0;

        DeletionConflictHandled := true;
    end;

    local procedure SetCurrentProjectPlanningQuantities(var SourceRecordRef: RecordRef; var QuantityCurrentlyConsumed: Decimal; var QuantityCurrentlyInvoiced: Decimal)
    var
        FSConnectionSetup: Record "FS Connection Setup";
        FSWorkOrderProduct: Record "FS Work Order Product";
        FSWorkOrderService: Record "FS Work Order Service";
        FSBookableResourceBooking: Record "FS Bookable Resource Booking";
        CRMIntegrationRecord: Record "CRM Integration Record";
        JobUsageLink: Record "Job Usage Link";
        JobPlanningLine: Record "Job Planning Line";
        ExternalId: Guid;
        ConsideronlyBudgetLineForConsumption: Boolean;
    begin
        QuantityCurrentlyConsumed := 0;
        QuantityCurrentlyInvoiced := 0;

        if not FSConnectionSetup.IsIntegrationTypeProjectEnabled() then
            exit;

        case SourceRecordRef.Number() of
            Database::"FS Work Order Product":
                begin
                    SourceRecordRef.SetTable(FSWorkOrderProduct);
                    ExternalId := FSWorkOrderProduct.WorkOrderProductId;
                end;
            Database::"FS Work Order Service":
                begin
                    SourceRecordRef.SetTable(FSWorkOrderService);
                    ExternalId := FSWorkOrderService.WorkOrderServiceId;
                    if not IsNullGuid(FSWorkOrderService.Booking) then
                        if FSBookableResourceBooking.Get(FSWorkOrderService.Booking) then
                            if CRMIntegrationRecord.FindByCRMID(FSBookableResourceBooking.Resource) then
                                ConsideronlyBudgetLineForConsumption := true;
                end;
            else
                exit;
        end;
        JobUsageLink.SetRange("External Id", ExternalId);
        if JobUsageLink.FindSet() then
            repeat
                if JobPlanningLine.Get(JobUsageLink."Job No.", JobUsageLink."Job Task No.", JobUsageLink."Line No.") then begin
                    JobPlanningLine.CalcFields("Qty. Invoiced", "Qty. Transferred to Invoice");
                    case ConsideronlyBudgetLineForConsumption of
                        true:
                            if JobPlanningLine."Line Type" = JobPlanningLine."Line Type"::Budget then
                                QuantityCurrentlyConsumed += JobPlanningLine.Quantity;
                        false:
                            QuantityCurrentlyConsumed += JobPlanningLine.Quantity;
                    end;
                    if JobPlanningLine."Qty. Invoiced" > 0 then
                        QuantityCurrentlyInvoiced += JobPlanningLine."Qty. Invoiced"
                    else begin
                        // try other invoicing quantities
                        ;
                        if JobPlanningLine."Qty. Transferred to Invoice" > 0 then
                            QuantityCurrentlyInvoiced += JobPlanningLine."Qty. Transferred to Invoice"
                        else
                            QuantityCurrentlyInvoiced += JobPlanningLine."Qty. to Transfer to Invoice";
                    end;
                end;
            until JobUsageLink.Next() = 0;
    end;

    [EventSubscriber(ObjectType::Codeunit, Codeunit::"Job Link Usage", 'OnAfterApplyUsage', '', false, false)]
    local procedure HandleOnAfterApplyUsage(var JobLedgerEntry: Record "Job Ledger Entry"; var JobJournalLine: Record "Job Journal Line")
    var
        FSConnectionSetup: Record "FS Connection Setup";
        FSWorkOrderProduct: Record "FS Work Order Product";
        FSWorkOrderService: Record "FS Work Order Service";
        FSBookableResourceBooking: Record "FS Bookable Resource Booking";
        CRMIntegrationRecord: Record "CRM Integration Record";
        JobPlanningLine: Record "Job Planning Line";
        JobUsageLink: Record "Job Usage Link";
    begin
        if not FSConnectionSetup.ReadPermission() then begin
            Session.LogMessage('0000MMX', InsufficientPermissionsTxt, Verbosity::Warning, DataClassification::SystemMetadata, TelemetryScope::ExtensionPublisher, 'Category', CategoryTok);
            exit;
        end;

        if not FSConnectionSetup.IsEnabled() then
            exit;

        Codeunit.Run(Codeunit::"CRM Integration Management");

        JobUsageLink.SetRange("Entry No.", JobLedgerEntry."Entry No.");
        if not JobUsageLink.FindFirst() then begin
            Session.LogMessage('0000MN8', NoProjectUsageLinkTxt, Verbosity::Warning, DataClassification::SystemMetadata, TelemetryScope::ExtensionPublisher, 'Category', CategoryTok);
            exit;
        end;

        if not JobPlanningLine.Get(JobUsageLink."Job No.", JobUsageLink."Job Task No.", JobUsageLink."Line No.") then begin
            Session.LogMessage('0000MN9', NoProjectPlanningLineTxt, Verbosity::Warning, DataClassification::SystemMetadata, TelemetryScope::ExtensionPublisher, 'Category', CategoryTok);
            exit;
        end;

        // set "Qty. to Transfer to Invoice" on Job Planning Line
        if JobJournalLine."Qty. to Transfer to Invoice" <> 0 then begin
            JobPlanningLine."Qty. to Transfer to Invoice" := JobJournalLine."Qty. to Transfer to Invoice";
            JobPlanningLine.Modify();
        end;

        // in Project Usage Link, save the id of the entity coupled to the job journal line
        if not CRMIntegrationRecord.ReadPermission() then begin
            Session.LogMessage('0000MMY', InsufficientPermissionsTxt, Verbosity::Warning, DataClassification::SystemMetadata, TelemetryScope::ExtensionPublisher, 'Category', CategoryTok);
            exit;
        end;
        if not CRMIntegrationRecord.FindByRecordID(JobJournalLine.RecordId()) then
            exit;
        JobUsageLink."External Id" := CRMIntegrationRecord."CRM ID";
        JobUsageLink.Modify();

        // write back consumption data to Field Service
        if not FSWorkOrderProduct.WritePermission() then
            exit;
        if not FSWorkOrderService.WritePermission() then
            exit;
        if FSWorkOrderProduct.Get(CRMIntegrationRecord."CRM ID") then begin
            FSWorkOrderProduct.QuantityConsumed += JobPlanningLine.Quantity;
            if not TryModifyWorkOrderProduct(FSWorkOrderProduct) then begin
                Session.LogMessage('0000MMZ', UnableToModifyWOPTxt, Verbosity::Warning, DataClassification::SystemMetadata, TelemetryScope::ExtensionPublisher, 'Category', CategoryTok);
                ClearLastError();
            end;
            exit;
        end;
        if FSWorkOrderService.Get(CRMIntegrationRecord."CRM ID") then begin
            // if the work order service has a bookable resource that is coupled to a Business Central resource
            // then we only register consumption for the budget line
            // not for the Billable line, as this will lead to double consumption registering
            if not IsNullGuid(FSWorkOrderService.Booking) then
                if FSBookableResourceBooking.Get(FSWorkOrderService.Booking) then
                    if CRMIntegrationRecord.FindByCRMID(FSBookableResourceBooking.Resource) then
                        if JobPlanningLine."Line Type" <> JobPlanningLine."Line Type"::Budget then
                            exit;

            FSWorkOrderService.DurationConsumed += Round((60 * JobPlanningLine.Quantity), 1, '=');
            if not TryModifyWorkOrderService(FSWorkOrderService) then begin
                Session.LogMessage('0000MN0', UnableToModifyWOSTxt, Verbosity::Warning, DataClassification::SystemMetadata, TelemetryScope::ExtensionPublisher, 'Category', CategoryTok);
                ClearLastError();
            end;
        end;
    end;

    [TryFunction]
    local procedure TryModifyWorkOrderProduct(var FSWorkOrderProduct: Record "FS Work Order Product")
    begin
        FSWorkOrderProduct.Modify();
    end;

    [TryFunction]
    local procedure TryModifyWorkOrderService(var FSWorkOrderService: Record "FS Work Order Service")
    begin
        FSWorkOrderService.Modify();
    end;

    local procedure SetJobJournalLineTypesAndNo(var FSConnectionSetup: Record "FS Connection Setup"; var SourceRecordRef: RecordRef; var JobJournalLine: Record "Job Journal Line")
    var
        CRMIntegrationRecord: Record "CRM Integration Record";
        FSBookableResourceBooking: Record "FS Bookable Resource Booking";
        FSBookableResource: Record "FS Bookable Resource";
        FSWorkOrderProduct: Record "FS Work Order Product";
        FSWorkOrderService: Record "FS Work Order Service";
        Resource: Record Resource;
        Item: Record Item;
        CRMProduct: Record "CRM Product";
        BudgetJobJournalLine: Record "Job Journal Line";
        CRMProductName: Codeunit "CRM Product Name";
        UOMMgt: Codeunit "Unit of Measure Management";
        BookableResourceCoupled: Boolean;
        BookableResourceCoupledToDeleted: Boolean;
        FSQuantity: Decimal;
        FSQuantityToBill: Decimal;
        QuantityCurrentlyConsumed: Decimal;
        QuantityCurrentlyInvoiced: Decimal;
        RoundedQtyToInvoice: Decimal;
    begin
        SetCurrentProjectPlanningQuantities(SourceRecordRef, QuantityCurrentlyConsumed, QuantityCurrentlyInvoiced);
        case SourceRecordRef.Number of
            Database::"FS Work Order Product":
                begin
                    JobJournalLine.Validate(Type, JobJournalLine.Type::Item);
                    SourceRecordRef.SetTable(FSWorkOrderProduct);
                    FSQuantity := FSWorkOrderProduct.Quantity;
                    FSQuantityToBill := FSWorkOrderProduct.QtyToBill;

                    if not CRMIntegrationRecord.FindByCRMID(FSWorkOrderProduct.Product) then
                        Error(MustBeCoupledErr, FSWorkOrderProduct.FieldCaption(Product), Format(FSWorkOrderProduct.Product), Item.TableCaption());

                    if not CRMProduct.Get(FSWorkOrderProduct.Product) then
                        Error(DoesntExistErr, CRMProduct.TableCaption(), Format(FSWorkOrderProduct.Product), CRMProductName.FSServiceName());

                    if not Item.GetBySystemId(CRMIntegrationRecord."Integration ID") then
                        Error(CoupledToDeletedErr, FSWorkOrderProduct.FieldCaption(Product), Format(FSWorkOrderProduct.Product), Item.TableCaption());

                    JobJournalLine.Validate("Entry Type", JobJournalLine."Entry Type"::Usage);
                    JobJournalLine.Validate("Line Type", JobJournalLine."Line Type"::Billable);
                    // set Item, but for work order products we must keep its Business Central Unit Cost
                    JobJournalLine.Validate("No.", Item."No.");
                    JobJournalLine.Validate(Description, CopyStr(FSWorkOrderProduct.Name, 1, MaxStrLen(JobJournalLine.Description)));
                    JobJournalLine.Validate("Unit Cost", Item."Unit Cost");
                    JobJournalLine.Validate(Quantity, FSQuantity - QuantityCurrentlyConsumed);
                    JobJournalLine.Validate("Unit Price", Item."Unit Price");
                    JobJournalLine.Validate("Qty. to Transfer to Invoice", FSQuantityToBill - QuantityCurrentlyInvoiced);
                end;
            Database::"FS Work Order Service":
                begin
                    SourceRecordRef.SetTable(FSWorkOrderService);
                    FSQuantity := FSWorkOrderService.Duration;
                    FSQuantityToBill := FSWorkOrderService.DurationToBill;
                    FSQuantity := (FSQuantity / 60);
                    FSQuantityToBill := (FSQuantityToBill / 60);

                    if not CRMProduct.Get(FSWorkOrderService.Service) then
                        Error(DoesntExistErr, FSWorkOrderService.FieldCaption(Service), Format(FSWorkOrderService.Service), FSConnectionSetup."Server Address");

                    if not CRMIntegrationRecord.FindByCRMID(FSWorkOrderService.Service) then
                        Error(MustBeCoupledErr, FSWorkOrderService.FieldCaption(Service), CRMProduct.ProductNumber, Item.TableCaption());

                    if not Item.GetBySystemId(CRMIntegrationRecord."Integration ID") then
                        Error(CoupledToDeletedErr, FSWorkOrderService.FieldCaption(Service), CRMProduct.ProductNumber, Item.TableCaption());

                    if Item.Type = Item.Type::Inventory then
                        Error(CoupledToNonServiceErr, FSWorkOrderService.FieldCaption(Service), CRMProduct.ProductNumber, Item."No.");

                    if Item.Blocked then
                        Error(CoupledToBlockedItemErr, FSWorkOrderService.FieldCaption(Service), CRMProduct.ProductNumber, Item."No.");

                    if Item.Type = Item.Type::Service then
                        if Item."Base Unit of Measure" <> FSConnectionSetup."Hour Unit of Measure" then
                            Error(CoupledToItemWithWrongUOMErr, FSWorkOrderService.FieldCaption(Service), CRMProduct.ProductNumber, Item."No.", FSConnectionSetup."Hour Unit of Measure");

                    JobJournalLine.Validate("Entry Type", JobJournalLine."Entry Type"::Usage);

                    // if the work order service has a booking with a resource that is coupled to Business Central resource
                    // in this case, make an extra Budget line for the resource
                    // the extra line will be coupled in OnAfterInsertRecord subscriber
                    if FSBookableResourceBooking.Get(FSWorkOrderService.Booking) then begin
                        Clear(CRMIntegrationRecord);
                        if CRMIntegrationRecord.FindByCRMID(FSBookableResourceBooking.Resource) then
                            BookableResourceCoupled := true;

                        if not Resource.GetBySystemId(CRMIntegrationRecord."Integration ID") then
                            BookableResourceCoupledToDeleted := true;

                        if not FSBookableResource.Get(FSBookableResourceBooking.Resource) then
                            BookableResourceCoupledToDeleted := true;

                        if Item.Type = Item.Type::Service then
                            if BookableResourceCoupled then
                                if not BookableResourceCoupledToDeleted then begin
                                    // insert and couple an additional budget Project Journal Line, for posting cost of the resource who is performing the service
                                    BudgetJobJournalLine.TransferFields(JobJournalLine, true);
                                    BudgetJobJournalLine."Line No." := JobJournalLine."Line No." - BudgetJobJournalLineNoOffset();
                                    BudgetJobJournalLine."Line Type" := JobJournalLine."Line Type"::Budget;
                                    BudgetJobJournalLine.Validate(Type, JobJournalLine.Type::Resource);
                                    BudgetJobJournalLine.Validate("No.", Resource."No.");
                                    BudgetJobJournalLine.Validate(Description, FSBookableResourceBooking.Name);
                                    BudgetJobJournalLine.Validate("Unit of Measure Code", FSConnectionSetup."Hour Unit of Measure");
                                    BudgetJobJournalLine.Validate("Unit Cost", Resource."Unit Cost");
                                    BudgetJobJournalLine.Validate(Quantity, FSQuantity - QuantityCurrentlyConsumed);
                                    BudgetJobJournalLine.Validate("Unit Price", 0);
                                    BudgetJobJournalLine.Validate("Qty. to Transfer to Invoice", 0);
                                    BudgetJobJournalLine.Insert(true);
                                end;
                    end;

                    if Item.Type = Item.Type::"Non-Inventory" then
                        JobJournalLine."Line Type" := JobJournalLine."Line Type"::" "
                    else
                        JobJournalLine.Validate("Line Type", JobJournalLine."Line Type"::Billable);
                    JobJournalLine.Validate(Type, JobJournalLine.Type::Item);
                    // set Item, but must keep its Business Central Unit Cost
                    JobJournalLine.Validate("No.", Item."No.");
                    JobJournalLine.Validate(Description, CopyStr(FSWorkOrderService.Name, 1, MaxStrLen(JobJournalLine.Description)));
                    JobJournalLine.Validate("Unit of Measure Code", Item."Base Unit of Measure");
                    JobJournalLine.Validate("Unit Cost", Item."Unit Cost");
                    JobJournalLine.Validate(Quantity, FSQuantity - QuantityCurrentlyConsumed);
                    JobJournalLine.Validate("Unit Price", Item."Unit Price");
                    RoundedQtyToInvoice := UOMMgt.RoundAndValidateQty(FSQuantityToBill - QuantityCurrentlyInvoiced, JobJournalLine."Qty. Rounding Precision", JobJournalLine.FieldCaption("Qty. to Transfer to Invoice"));
                    JobJournalLine.Validate("Qty. to Transfer to Invoice", RoundedQtyToInvoice);
                end;
        end;
    end;

    [EventSubscriber(ObjectType::Codeunit, Codeunit::"CDS Integration Mgt.", 'OnHasCompanyIdField', '', false, false)]
    local procedure HandleOnHasCompanyIdField(TableId: Integer; var HasField: Boolean)
    var
        FSConnectionSetup: Record "FS Connection Setup";
    begin
        if not FSConnectionSetup.IsEnabled() then
            exit;

        case TableId of
            Database::"FS Work Order",
            Database::"FS Bookable Resource",
            Database::"FS Customer Asset",
            Database::"FS Work Order Product",
            Database::"FS Work Order Service",
            Database::"FS Resource Pay Type",
            Database::"FS Project Task",
            Database::"FS Warehouse":
                HasField := true;
        end;
    end;

    [EventSubscriber(ObjectType::Codeunit, Codeunit::"Int. Rec. Uncouple Invoke", 'OnBeforeUncoupleRecord', '', false, false)]
    local procedure HandleOnBeforeUncoupleRecord(IntegrationTableMapping: Record "Integration Table Mapping"; var LocalRecordRef: RecordRef; var IntegrationRecordRef: RecordRef)
    var
        FSConnectionSetup: Record "FS Connection Setup";
        HasField: Boolean;
    begin
        if not FSConnectionSetup.IsEnabled() then
            exit;

        CDSIntegrationMgt.OnHasCompanyIdField(IntegrationRecordRef.Number(), HasField);
        if not HasField then
            exit;

        if IntegrationRecordRef.IsEmpty() then
            exit;

        CDSIntegrationMgt.ResetCompanyId(IntegrationRecordRef);
    end;

    [EventSubscriber(ObjectType::Codeunit, Codeunit::"CRM Integration Table Synch.", 'OnQueryPostFilterIgnoreRecord', '', false, false)]
    local procedure OnQueryPostFilterIgnoreRecord(SourceRecordRef: RecordRef; var IgnoreRecord: Boolean)
    var
        FSConnectionSetup: Record "FS Connection Setup";
        FSBookableResource: Record "FS Bookable Resource";
        JobTask: Record "Job Task";
        Job: Record Job;
    begin
        if IgnoreRecord then
            exit;

        case SourceRecordRef.Number() of
            Database::"FS Work Order Product",
            Database::"FS Work Order Service":
                IgnorePostedJobJournalLinesOnQueryPostFilterIgnoreRecord(SourceRecordRef, IgnoreRecord);
            Database::"Service Header":
                IgnoreArchievedServiceOrdersOnQueryPostFilterIgnoreRecord(SourceRecordRef, IgnoreRecord);
            Database::"FS Work Order":
                IgnoreArchievedCRMWorkOrdersOnQueryPostFilterIgnoreRecord(SourceRecordRef, IgnoreRecord);
        end;

        if FSConnectionSetup.IsEnabled() then
            exit;

        case SourceRecordRef.Number() of
            Database::"FS Bookable Resource":
                begin
                    SourceRecordRef.SetTable(FSBookableResource);
                    IgnoreRecord := (FSBookableResource.ResourceType in [FSBookableResource.ResourceType::Contact, FSBookableResource.ResourceType::Crew, FSBookableResource.ResourceType::Facility, FSBookableResource.ResourceType::Pool]);
                end;
            Database::"Job Task":
                begin
                    SourceRecordRef.SetTable(JobTask);
                    if not Job.Get(JobTask."Job No.") then begin
                        IgnoreRecord := true;
                        exit;
                    end;

                    if Job.Blocked <> Job.Blocked::" " then begin
                        IgnoreRecord := true;
                        exit;
                    end;

                    if Job.Status <> Job.Status::Open then begin
                        IgnoreRecord := true;
                        exit;
                    end;

                    IgnoreRecord := (not Job."Apply Usage Link");
                end;
        end;
    end;

    internal procedure IgnorePostedJobJournalLinesOnQueryPostFilterIgnoreRecord(SourceRecordRef: RecordRef; var IgnoreRecord: Boolean)
    var
        FSConnectionSetup: Record "FS Connection Setup";
        FSWorkOrder: Record "FS Work Order";
        FSWorkOrderProduct: Record "FS Work Order Product";
        FSWorkOrderService: Record "FS Work Order Service";
        QuantityCurrentlyConsumed: Decimal;
        QuantityCurrentlyInvoiced: Decimal;
        FSQuantityToConsume: Decimal;
        FSQuantityToInvoice: Decimal;
        IntegrateToService: Boolean;
    begin
        if not FSConnectionSetup.IsIntegrationTypeProjectEnabled() then
            exit;
        if IgnoreRecord then
            exit;
        if FSConnectionSetup."Line Synch. Rule" <> "FS Work Order Line Synch. Rule"::LineUsed then
            exit;

        case SourceRecordRef.Number() of
            Database::"FS Work Order Product":
                begin
                    SourceRecordRef.SetTable(FSWorkOrderProduct);
                    if FSWorkOrderProduct.LineStatus = FSWorkOrderProduct.LineStatus::Used then begin
                        FSQuantityToConsume := FSWorkOrderProduct.Quantity;
                        FSQuantityToInvoice := FSWorkOrderProduct.QtyToBill;
                    end;
                    if FSWorkOrder.Get(FSWorkOrderProduct.WorkOrder) then
                        IntegrateToService := FSWorkOrder.IntegrateToService;
                end;
            Database::"FS Work Order Service":
                begin
                    SourceRecordRef.SetTable(FSWorkOrderService);
                    if FSWorkOrderService.LineStatus = FSWorkOrderService.LineStatus::Used then begin
                        FSQuantityToConsume := FSWorkOrderService.Duration / 60;
                        FSQuantityToInvoice := FSWorkOrderService.DurationToBill / 60;
                    end;
                    if FSWorkOrder.Get(FSWorkOrderService.WorkOrder) then
                        IntegrateToService := FSWorkOrder.IntegrateToService;
                end;
        end;

        SetCurrentProjectPlanningQuantities(SourceRecordRef, QuantityCurrentlyConsumed, QuantityCurrentlyInvoiced);

        if IntegrateToService then
            IgnoreRecord := true;

        if (QuantityCurrentlyConsumed = FSQuantityToConsume) and (QuantityCurrentlyInvoiced = FSQuantityToInvoice) then
            IgnoreRecord := true;
    end;

    internal procedure IgnoreArchievedServiceOrdersOnQueryPostFilterIgnoreRecord(SourceRecordRef: RecordRef; var IgnoreRecord: Boolean)
    var
        FSConnectionSetup: Record "FS Connection Setup";
        ServiceHeader: Record "Service Header";
        CRMIntegrationRecord: Record "CRM Integration Record";
    begin
        if not FSConnectionSetup.IsEnabled() then
            exit;

        if IgnoreRecord then
            exit;

        SourceRecordRef.SetTable(ServiceHeader);
        if not CRMIntegrationRecord.FindByRecordID(ServiceHeader.RecordId) then
            exit;

        if CRMIntegrationRecord."Archived Service Order" then
            IgnoreRecord := true;
    end;

    internal procedure IgnoreArchievedCRMWorkOrdersOnQueryPostFilterIgnoreRecord(SourceRecordRef: RecordRef; var IgnoreRecord: Boolean)
    var
        FSConnectionSetup: Record "FS Connection Setup";
        FSWorkOrder: Record "FS Work Order";
        FSWorkOrderIncident: Record "FS Work Order Incident";
        CRMIntegrationRecord: Record "CRM Integration Record";
    begin
        if not FSConnectionSetup.IsEnabled() then
            exit;

        if IgnoreRecord then
            exit;

        SourceRecordRef.SetTable(FSWorkOrder);

        // at least one work order incident should exist
        FSWorkOrderIncident.SetRange(WorkOrder, FSWorkOrder.WorkOrderId);
        if FSWorkOrderIncident.IsEmpty() then
            IgnoreRecord := true;

        // skip archived work orders
        if CRMIntegrationRecord.FindByCRMID(FSWorkOrder.WorkOrderId) then
            if CRMIntegrationRecord."Archived Service Order" then
                IgnoreRecord := true;
    end;

    [EventSubscriber(ObjectType::Codeunit, Codeunit::"Integration Table Synch.", 'OnAfterInitSynchJob', '', true, true)]
    local procedure LogTelemetryOnAfterInitSynchJob(ConnectionType: TableConnectionType; IntegrationTableID: Integer)
    var
        FSConnectionSetup: Record "FS Connection Setup";
        FeatureTelemetry: Codeunit "Feature Telemetry";
        IntegrationRecordRef: RecordRef;
        TelemetryCategories: Dictionary of [Text, Text];
        IntegrationTableName: Text;
    begin
        if ConnectionType <> TableConnectionType::CRM then
            exit;

        if not FSConnectionSetup.IsEnabled() then
            exit;

        TelemetryCategories.Add('Category', CategoryTok);
        TelemetryCategories.Add('IntegrationTableID', Format(IntegrationTableID));
        if TryCalculateTableName(IntegrationRecordRef, IntegrationTableID, IntegrationTableName) then
            TelemetryCategories.Add('IntegrationTableName', IntegrationTableName);

        if IntegrationTableID in [
                Database::"FS Project Task",
                Database::"FS Work Order Product",
                Database::"FS Work Order Service",
                Database::"FS Customer Asset",
                Database::"FS Bookable Resource",
                Database::"FS Resource Pay Type",
                Database::"FS Warehouse"] then begin
            Session.LogMessage('0000M9F', FSEntitySynchTxt, Verbosity::Normal, DataClassification::SystemMetadata, TelemetryScope::ExtensionPublisher, TelemetryCategories);
            FeatureTelemetry.LogUsage('0000M9E', 'Field Service Integration', 'Entity synch');
            FeatureTelemetry.LogUptake('0000M9D', 'Field Service Integration', Enum::"Feature Uptake Status"::Used);
            exit;
        end;
    end;

    [TryFunction]
    local procedure TryCalculateTableName(var IntegrationRecordRef: RecordRef; TableId: Integer; var TableName: Text)
    begin
        IntegrationRecordRef.Open(TableId);
        TableName := IntegrationRecordRef.Name();
    end;

    local procedure SetCompanyId(DestinationRecordRef: RecordRef)
    begin
        if CDSIntegrationImpl.CheckCompanyIdNoTelemetry(DestinationRecordRef) then
            exit;

        CDSIntegrationMgt.SetCompanyId(DestinationRecordRef);
    end;

    local procedure GetSourceDestCode(SourceRecordRef: RecordRef; DestinationRecordRef: RecordRef): Text
    begin
        if (SourceRecordRef.Number() <> 0) and (DestinationRecordRef.Number() <> 0) then
            exit(SourceRecordRef.Name() + '-' + DestinationRecordRef.Name());
        exit('');
    end;

    [EventSubscriber(ObjectType::Table, Database::"Service Mgt. Setup", 'OnBeforeValidateEvent', 'One Service Item Line/Order', true, false)]
    local procedure ServiceMgtSetupOnBeforeValidateOneServiceItemLinePerOrder(var Rec: Record "Service Mgt. Setup")
    var
        IntegrationMgt: Codeunit "FS Integration Mgt.";
    begin
        IntegrationMgt.TestOneServiceItemLinePerOrderModificationIsAllowed(Rec);
    end;

    [EventSubscriber(ObjectType::Codeunit, Codeunit::"CRM Integration Management", 'OnIsCRMIntegrationRecord', '', false, false)]
    local procedure HandleOnIsCRMIntegrationRecord(TableID: Integer; var isIntegrationRecord: Boolean)
    begin
        if TableID = Database::"Service Header Archive" then
            isIntegrationRecord := true;
    end;

    [EventSubscriber(ObjectType::Table, Database::"Service Header", 'OnAfterDeleteEvent', '', false, false)]
    local procedure HandleOnAfterDeleteServiceHeader(var Rec: Record "Service Header")
    begin
        if Rec.IsTemporary() then
            exit;

        MarkArchivedServiceOrder(Rec);
    end;

    [EventSubscriber(ObjectType::Codeunit, Codeunit::"Service Document Archive Mgmt.", 'OnAfterStoreServiceLineArchive', '', false, false)]
    local procedure OnAfterStoreServiceLineArchive(var ServiceLine: Record "Service Line"; var ServiceLineArchive: Record "Service Line Archive")
    begin
        MarkArchivedServiceOrderLine(ServiceLine, ServiceLineArchive);
    end;

    [EventSubscriber(ObjectType::Table, Database::"Service Item Line", 'OnAfterDeleteEvent', '', false, false)]
    local procedure HandleOnAfterDeleteServiceItemLine(var Rec: Record "Service Item Line")
    begin
        if Rec.IsTemporary() then
            exit;

        UncoupleRecord(Rec);
    end;

    [EventSubscriber(ObjectType::Table, Database::"Service Line", 'OnAfterDeleteEvent', '', false, false)]
    local procedure HandleOnAfterDeleteServiceLine(var Rec: Record "Service Line")
    begin
        if Rec.IsTemporary() then
            exit;

        UncoupleRecord(Rec);
    end;

    local procedure UncoupleRecord(ServiceItemLine: Record "Service Item Line")
    var
        FSConnectionSetup: Record "FS Connection Setup";
        CRMIntegrationRecord: Record "CRM Integration Record";
    begin
        if not FSConnectionSetup.IsIntegrationTypeServiceEnabled() then
            exit;

        CRMIntegrationRecord.SetCurrentKey("Integration ID");
        CRMIntegrationRecord.SetRange("Integration ID", ServiceItemLine.SystemId);
        if not CRMIntegrationRecord.FindFirst() then
            exit;

        CRMIntegrationRecord."Last Synch. CRM Modified On" := CurrentDateTime();
        CRMIntegrationRecord."Last Synch. CRM Result" := CRMIntegrationRecord."Last Synch. CRM Result"::Success;
        CRMIntegrationRecord."Last Synch. Modified On" := CurrentDateTime();
        CRMIntegrationRecord."Last Synch. Result" := CRMIntegrationRecord."Last Synch. Result"::Success;
        CRMIntegrationRecord.Skipped := true;
        CRMIntegrationRecord."Skip Reimport" := true;
        CRMIntegrationRecord.Modify();
    end;

    local procedure UncoupleRecord(ServiceLine: Record "Service Line")
    var
        FSConnectionSetup: Record "FS Connection Setup";
        CRMIntegrationRecord: Record "CRM Integration Record";
    begin
        if not FSConnectionSetup.IsIntegrationTypeServiceEnabled() then
            exit;

        CRMIntegrationRecord.SetCurrentKey("Integration ID");
        CRMIntegrationRecord.SetRange("Integration ID", ServiceLine.SystemId);
        if not CRMIntegrationRecord.FindFirst() then
            exit;

        CRMIntegrationRecord."Last Synch. CRM Modified On" := CurrentDateTime();
        CRMIntegrationRecord."Last Synch. CRM Result" := CRMIntegrationRecord."Last Synch. CRM Result"::Success;
        CRMIntegrationRecord."Last Synch. Modified On" := CurrentDateTime();
        CRMIntegrationRecord."Last Synch. Result" := CRMIntegrationRecord."Last Synch. Result"::Success;
        CRMIntegrationRecord.Skipped := true;
        CRMIntegrationRecord."Skip Reimport" := true;
        CRMIntegrationRecord.Modify();
    end;

    internal procedure MarkArchivedServiceOrder(ServiceHeader: Record "Service Header")
    var
        FSConnectionSetup: Record "FS Connection Setup";
        CRMIntegrationRecord: Record "CRM Integration Record";
    begin
        if not FSConnectionSetup.IsIntegrationTypeServiceEnabled() then
            exit;

        CRMIntegrationRecord.SetRange("Table ID", Database::"Service Header");
        CRMIntegrationRecord.SetRange("Integration ID", ServiceHeader.SystemId);
        if CRMIntegrationRecord.FindFirst() then begin
            CRMIntegrationRecord."Archived Service Header Id" := GetLatestServiceOrderArchiveSystemId(ServiceHeader."No.");
            CRMIntegrationRecord."Archived Service Order" := true;
            CRMIntegrationRecord.Modify();
        end;
    end;

    internal procedure MarkArchivedServiceOrderLine(var ServiceLine: Record "Service Line"; var ServiceLineArchive: Record "Service Line Archive")
    var
        FSConnectionSetup: Record "FS Connection Setup";
        CRMIntegrationRecord: Record "CRM Integration Record";
    begin
        if not FSConnectionSetup.IsIntegrationTypeServiceEnabled() then
            exit;

        CRMIntegrationRecord.SetRange("Table ID", Database::"Service Line");
        CRMIntegrationRecord.SetRange("Integration ID", ServiceLine.SystemId);
        if CRMIntegrationRecord.FindFirst() then begin
            CRMIntegrationRecord."Archived Service Line Id" := ServiceLineArchive.SystemId;
            CRMIntegrationRecord.Modify();
        end;
    end;

    local procedure GetLatestServiceOrderArchiveSystemId(OrderNo: Code[20]): Guid
    var
        ServiceHeaderArchive: Record "Service Header Archive";
        EmptyGuid: Guid;
    begin
        ServiceHeaderArchive.SetRange("Document Type", ServiceHeaderArchive."Document Type"::Order);
        ServiceHeaderArchive.SetRange("No.", OrderNo);
        if not ServiceHeaderArchive.FindLast() then
            exit(EmptyGuid);

        exit(ServiceHeaderArchive.SystemId);
    end;

    [EventSubscriber(ObjectType::Codeunit, Codeunit::"CRM Integration Management", 'OnBeforeOpenCoupledNavRecordPage', '', false, false)]
    local procedure OnBeforeOpenCoupledNavRecordPage(CRMID: Guid; CRMEntityTypeName: Text; var Result: Boolean; var IsHandled: Boolean)
    begin
        if IsHandled or Result or (CRMEntityTypeName <> 'msdyn_workorder') then
            exit;

        if not OnlyServiceHeaderArchiveExists(CRMID) then
            exit;
        Result := OpenServiceHeaderArchive(CRMID);

        IsHandled := Result;
    end;

    [EventSubscriber(ObjectType::Codeunit, Codeunit::"CRM Integration Management", 'OnBeforeOpenRecordCardPage', '', false, false)]
    local procedure OnBeforeOpenRecordCardPage(RecordID: RecordID; var IsHandled: Boolean)
    var
        ServiceHeader: Record "Service Header";
        RecordRef: RecordRef;
        Result: Boolean;
    begin
        RecordRef := RecordID.GetRecord();
        case RecordID.TableNo of
            Database::"Service Header":
                begin
                    RecordRef.SetTable(ServiceHeader);
                    Page.Run(Page::"Service Order", ServiceHeader);
                    IsHandled := true;
                end;
        end;
    end;

    local procedure OnlyServiceHeaderArchiveExists(CRMID: Guid): Boolean
    var
        CRMIntegrationRecord: Record "CRM Integration Record";
        ServiceHeader: Record "Service Header";
        ServiceHeaderArchive: Record "Service Header Archive";
    begin
        CRMIntegrationRecord.SetRange("Table ID", Database::"Service Header");
        CRMIntegrationRecord.SetRange("CRM ID", CRMID);
        if not CRMIntegrationRecord.FindFirst() then
            exit(false);

        if ServiceHeader.GetBySystemId(CRMIntegrationRecord."Integration ID") then
            exit(false);

        if ServiceHeaderArchive.GetBySystemId(CRMIntegrationRecord."Archived Service Header Id") then
            exit(true);
    end;

    local procedure OpenServiceHeader(CRMID: Guid): Boolean
    var
        CRMIntegrationRecord: Record "CRM Integration Record";
        ServiceHeader: Record "Service Header";
    begin
        CRMIntegrationRecord.SetRange("Table ID", Database::"Service Header");
        CRMIntegrationRecord.SetRange("CRM ID", CRMID);
        if not CRMIntegrationRecord.FindFirst() then
            exit(false);

        if not ServiceHeader.GetBySystemId(CRMIntegrationRecord."Integration ID") then
            exit(false);

        Page.Run(Page::"Service Order", ServiceHeader);
        exit(true);
    end;

    local procedure OpenServiceHeaderArchive(CRMID: Guid): Boolean
    var
        CRMIntegrationRecord: Record "CRM Integration Record";
        ServiceHeaderArchive: Record "Service Header Archive";
    begin
        CRMIntegrationRecord.SetRange("Table ID", Database::"Service Header");
        CRMIntegrationRecord.SetRange("CRM ID", CRMID);
        if not CRMIntegrationRecord.FindFirst() then
            exit(false);

        if not ServiceHeaderArchive.GetBySystemId(CRMIntegrationRecord."Archived Service Header Id") then
            exit(false);

        Page.Run(Page::"Service Order Archive", ServiceHeaderArchive);
        exit(true);
    end;

    [IntegrationEvent(false, false)]
    local procedure OnSetUpNewLineOnNewLine(var JobJournalLine: Record "Job Journal Line"; var JobJournalTemplate: Record "Job Journal Template"; var JobJournalBatch: Record "Job Journal Batch"; var Handled: Boolean);
    begin
    end;
}<|MERGE_RESOLUTION|>--- conflicted
+++ resolved
@@ -1638,11 +1638,8 @@
         ServiceItemLine: Record "Service Item Line";
         ServiceLine: Record "Service Line";
         CRMProductName: Codeunit "CRM Product Name";
-<<<<<<< HEAD
         NoSeries: Codeunit "No. Series";
         FSIntegrationMgt: Codeunit "FS Integration Mgt.";
-=======
->>>>>>> 42a98a09
         RecID: RecordId;
         SourceDestCode: Text;
         BillingAccId: Guid;
