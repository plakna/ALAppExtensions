--- conflicted
+++ resolved
@@ -655,15 +655,14 @@
         Rec.Validate("Proxy Version", CRMIntegrationManagement.GetLastProxyVersionItem());
     end;
 
-<<<<<<< HEAD
+    local procedure InitializeDefaultTemplateAndBatch()
+    begin
+        Rec.InitializeDefaultTemplateAndBatch();
+    end;
+
     local procedure UpdateIntegrationTypeEditable()
     begin
         EditableProjectSettings := Rec."Integration Type" in [Rec."Integration Type"::Project, Rec."Integration Type"::Both];
-=======
-    local procedure InitializeDefaultTemplateAndBatch()
-    begin
-        Rec.InitializeDefaultTemplateAndBatch();
->>>>>>> 55a817f1
     end;
 
     local procedure GetVirtualTablesAppSourceLink(): Text
