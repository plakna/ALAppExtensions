// ------------------------------------------------------------------------------------------------
// Copyright (c) Microsoft Corporation. All rights reserved.
// Licensed under the MIT License. See License.txt in the project root for license information.
// ------------------------------------------------------------------------------------------------

codeunit 132920 "ABS Blob Client Test"
{
    Subtype = Test;

    [Test]
    procedure PutBlobBlockBlobStreamTest()
    var
        Response: Codeunit "ABS Operation Response";
        ContainerName, BlobName, BlobContent, NewBlobContent : Text;
    begin
        // [Scenarion] Given a storage account and a container, PutBlobBlockBlob operation succeeds and GetBlobAsText returns the content 

        SharedKeyAuthorization := StorageServiceAuthorization.CreateSharedKey(AzuriteTestLibrary.GetAccessKey());

        ContainerName := ABSTestLibrary.GetContainerName();
        BlobName := ABSTestLibrary.GetBlobName();
        BlobContent := ABSTestLibrary.GetSampleTextBlobContent();

        ABSContainerClient.Initialize(AzuriteTestLibrary.GetStorageAccountName(), SharedKeyAuthorization);
        ABSContainerClient.SetBaseUrl(AzuriteTestLibrary.GetBlobStorageBaseUrl());

        ABSContainerClient.CreateContainer(ContainerName);

        ABSBlobClient.Initialize(AzuriteTestLibrary.GetStorageAccountName(), ContainerName, SharedKeyAuthorization);
        ABSBlobClient.SetBaseUrl(AzuriteTestLibrary.GetBlobStorageBaseUrl());

        Response := ABSBlobClient.PutBlobBlockBlobText(BlobName, BlobContent);
        Assert.IsTrue(Response.IsSuccessful(), 'Operation PutBlobBlockBlob failed');

        Response := ABSBlobClient.GetBlobAsText(BlobName, NewBlobContent);
        Assert.IsTrue(Response.IsSuccessful(), 'Operation GetBlobAsText failed');

        Assert.AreEqual(BlobContent, NewBlobContent, 'Blob content mismatch');

        // Clean-up
        ABSContainerClient.DeleteContainer(ContainerName);
    end;

    [Test]
    procedure ListBlobsTest()
    var
        ABSContainerContent: Record "ABS Container Content";
        Response: Codeunit "ABS Operation Response";
        ContainerName, FirstBlobName, SecondBlobName, BlobContent : Text;
    begin
        // [Scenarion] Given a storage account and a container with BLOBs, ListBlobs operation succeeds. 

        SharedKeyAuthorization := StorageServiceAuthorization.CreateSharedKey(AzuriteTestLibrary.GetAccessKey());

        ContainerName := ABSTestLibrary.GetContainerName();
        FirstBlobName := ABSTestLibrary.GetBlobName();
        SecondBlobName := ABSTestLibrary.GetBlobName();
        BlobContent := ABSTestLibrary.GetSampleTextBlobContent();

        ABSContainerClient.Initialize(AzuriteTestLibrary.GetStorageAccountName(), SharedKeyAuthorization);
        ABSContainerClient.SetBaseUrl(AzuriteTestLibrary.GetBlobStorageBaseUrl());

        ABSContainerClient.CreateContainer(ContainerName);

        ABSBlobClient.Initialize(AzuriteTestLibrary.GetStorageAccountName(), ContainerName, SharedKeyAuthorization);
        ABSBlobClient.SetBaseUrl(AzuriteTestLibrary.GetBlobStorageBaseUrl());

        // Add a BLOB block
        Response := ABSBlobClient.PutBlobBlockBlobText(FirstBlobName, BlobContent);
        Assert.IsTrue(Response.IsSuccessful(), 'Adding the first BLOB failed');

        ABSBlobClient.ListBlobs(ABSContainerContent);
        Assert.AreEqual(1, ABSContainerContent.Count(), 'There should be exactly one BLOB in the container');

        Assert.AreEqual('BlockBlob', ABSContainerContent."Blob Type", 'Wrong BLOB type');
        Assert.AreNotEqual(0, ABSContainerContent."Content Length", 'Content Length should not be 0');
        Assert.AreEqual('text/plain; charset=utf-8', ABSContainerContent."Content Type", 'Wrong Content type');

        // Add another BLOB block
        Response := ABSBlobClient.PutBlobBlockBlobText(SecondBlobName, BlobContent);
        Assert.IsTrue(Response.IsSuccessful(), 'Adding the second BLOB failed');

        ABSBlobClient.ListBlobs(ABSContainerContent);
        Assert.AreEqual(2, ABSContainerContent.Count(), 'There should be two BLOBs in the container');

        // Clean-up
        ABSContainerClient.DeleteContainer(ContainerName);
    end;

<<<<<<< HEAD
    [Test]
=======
    procedure GetBlockBlobTagsTest()
    var
        ABSOperationResponse: Codeunit "ABS Operation Response";
        Tags, BlobTags : Dictionary of [Text, Text];
        ContainerName, BlobName, BlobContent : Text;
    begin
        // [SCENARIO] Given a storage account and a container, PutBlobBlockBlob operation succeeds and GetBlobAsText returns the content
        // [GIVEN] Shared Key Authorization
        SharedKeyAuthorization := StorageServiceAuthorization.CreateSharedKey(AzuriteTestLibrary.GetAccessKey());

        // [GIVEN] ABS Container 
        ContainerName := ABSTestLibrary.GetContainerName();
        ABSContainerClient.Initialize(AzuriteTestLibrary.GetStorageAccountName(), SharedKeyAuthorization);
        ABSContainerClient.SetBaseUrl(AzuriteTestLibrary.GetBlobStorageBaseUrl());

        ABSOperationResponse := ABSContainerClient.CreateContainer(ContainerName);
        Assert.IsTrue(ABSOperationResponse.IsSuccessful(), 'Operation CreateContainer failed');

        // [GIVEN] Block Blob
        BlobName := ABSTestLibrary.GetBlobName();
        BlobContent := ABSTestLibrary.GetSampleTextBlobContent();
        ABSBlobClient.Initialize(AzuriteTestLibrary.GetStorageAccountName(), ContainerName, SharedKeyAuthorization);
        ABSBlobClient.SetBaseUrl(AzuriteTestLibrary.GetBlobStorageBaseUrl());

        ABSOperationResponse := ABSBlobClient.PutBlobBlockBlobText(BlobName, BlobContent);
        Assert.IsTrue(ABSOperationResponse.IsSuccessful(), 'Operation PutBlobBlockBlob failed');

        // [GIVEN] Blob Tags
        Tags := ABSTestLibrary.GetBlobTags();

        // [WHEN] Tags are Set
        ABSOperationResponse := ABSBlobClient.SetBlobTags(BlobName, Tags);
        Assert.IsTrue(ABSOperationResponse.IsSuccessful(), 'Operation SetBlobTags failed: ' + ABSOperationResponse.GetError());

        // [WHEN] Tags are Get
        ABSOperationResponse := ABSBlobClient.GetBlobTags(BlobName, BlobTags);
        Assert.IsTrue(ABSOperationResponse.IsSuccessful(), 'Operation GetBlobTags failed: ' + ABSOperationResponse.GetError());

        // [THEN] The get tags are equal to set tags 
        Assert.AreEqual(Tags, BlobTags);

        // Clean-up
        ABSContainerClient.DeleteContainer(ContainerName);
    end;

    [Test]
    procedure GetBlockBlobChangedTagsTest()
    var
        ABSOperationResponse: Codeunit "ABS Operation Response";
        Tags, OldTags, NewTags : Dictionary of [Text, Text];
        ContainerName, BlobName, BlobContent : Text;
    begin
        // [SCENARIO] Given a storage account and a container, PutBlobBlockBlob operation succeeds, then Tags are set and then changed
        // [GIVEN] Shared Key Authorization
        SharedKeyAuthorization := StorageServiceAuthorization.CreateSharedKey(AzuriteTestLibrary.GetAccessKey());

        // [GIVEN] ABS Container 
        ContainerName := ABSTestLibrary.GetContainerName();
        ABSContainerClient.Initialize(AzuriteTestLibrary.GetStorageAccountName(), SharedKeyAuthorization);
        ABSContainerClient.SetBaseUrl(AzuriteTestLibrary.GetBlobStorageBaseUrl());

        ABSOperationResponse := ABSContainerClient.CreateContainer(ContainerName);
        Assert.IsTrue(ABSOperationResponse.IsSuccessful(), 'Operation CreateContainer failed');

        // [GIVEN] Block Blob
        BlobName := ABSTestLibrary.GetBlobName();
        BlobContent := ABSTestLibrary.GetSampleTextBlobContent();
        ABSBlobClient.Initialize(AzuriteTestLibrary.GetStorageAccountName(), ContainerName, SharedKeyAuthorization);
        ABSBlobClient.SetBaseUrl(AzuriteTestLibrary.GetBlobStorageBaseUrl());

        ABSOperationResponse := ABSBlobClient.PutBlobBlockBlobText(BlobName, BlobContent);
        Assert.IsTrue(ABSOperationResponse.IsSuccessful(), 'Operation PutBlobBlockBlob failed');

        // [GIVEN] Blob Tags
        Tags := ABSTestLibrary.GetBlobTags();

        // [WHEN] Tags are Set
        ABSOperationResponse := ABSBlobClient.SetBlobTags(BlobName, Tags);
        Assert.IsTrue(ABSOperationResponse.IsSuccessful(), 'Operation SetBlobTags failed');

        // [WHEN] Tags are Get
        ABSOperationResponse := ABSBlobClient.GetBlobTags(BlobName, OldTags);
        Assert.IsTrue(ABSOperationResponse.IsSuccessful(), 'Operation GetBlobTags failed');

        // [GIVEN] New Blob Tags
        Tags := ABSTestLibrary.GetBlobTags();

        // [WHEN] New Tags are Set
        ABSOperationResponse := ABSBlobClient.SetBlobTags(BlobName, Tags);
        Assert.IsTrue(ABSOperationResponse.IsSuccessful(), 'Operation SetBlobTags failed');

        // [WHEN] Tags are Get
        ABSOperationResponse := ABSBlobClient.GetBlobTags(BlobName, NewTags);
        Assert.IsTrue(ABSOperationResponse.IsSuccessful(), 'Operation GetBlobTags failed');

        // [THEN] The new tags are different then the old tags 
        asserterror Assert.AreEqual(NewTags, OldTags);

        // Clean-up
        ABSContainerClient.DeleteContainer(ContainerName);
    end;

    [Test]
    procedure GetBlockBlobEmptyTagsTest()
    var
        ABSOperationResponse: Codeunit "ABS Operation Response";
        Tags, BlobTags : Dictionary of [Text, Text];
        ContainerName, BlobName, BlobContent : Text;
    begin
        // [SCENARIO] Given a storage account and a container, empty Blob Tags dictionary, PutBlobBlockBlob operation succeeds and GetBlobAsText returns the content
        // [GIVEN] Shared Key Authorization
        SharedKeyAuthorization := StorageServiceAuthorization.CreateSharedKey(AzuriteTestLibrary.GetAccessKey());

        // [GIVEN] ABS Container 
        ContainerName := ABSTestLibrary.GetContainerName();
        ABSContainerClient.Initialize(AzuriteTestLibrary.GetStorageAccountName(), SharedKeyAuthorization);
        ABSContainerClient.SetBaseUrl(AzuriteTestLibrary.GetBlobStorageBaseUrl());

        ABSOperationResponse := ABSContainerClient.CreateContainer(ContainerName);
        Assert.IsTrue(ABSOperationResponse.IsSuccessful(), 'Operation CreateContainer failed');

        // [GIVEN] Block Blob
        BlobName := ABSTestLibrary.GetBlobName();
        BlobContent := ABSTestLibrary.GetSampleTextBlobContent();
        ABSBlobClient.Initialize(AzuriteTestLibrary.GetStorageAccountName(), ContainerName, SharedKeyAuthorization);
        ABSBlobClient.SetBaseUrl(AzuriteTestLibrary.GetBlobStorageBaseUrl());

        ABSOperationResponse := ABSBlobClient.PutBlobBlockBlobText(BlobName, BlobContent);
        Assert.IsTrue(ABSOperationResponse.IsSuccessful(), 'Operation PutBlobBlockBlob failed');

        // [WHEN] Tags are Set
        ABSOperationResponse := ABSBlobClient.SetBlobTags(BlobName, Tags);
        Assert.IsTrue(ABSOperationResponse.IsSuccessful(), 'Operation SetBlobTags failed');
        // [WHEN] Tags are Get
        ABSOperationResponse := ABSBlobClient.GetBlobTags(BlobName, BlobTags);
        Assert.IsTrue(ABSOperationResponse.IsSuccessful(), 'Operation GetBlobTags failed');

        // [THEN] The get tags are equal to set tags 
        Assert.AreEqual(Tags, BlobTags);

        // Clean-up
        ABSContainerClient.DeleteContainer(ContainerName);
    end;

>>>>>>> cb70a9d0
    procedure LeaseBlobTest()
    var
        Response: Codeunit "ABS Operation Response";
        ContainerName, BlobName, BlobContent : Text;
        LeaseId: Guid;
        ProposedLeaseId: Guid;
    begin
        // [Scenarion] Given a storage account and a container, PutBlobBlockBlob operation succeeds and subsequent lease-operations
        // (1) create a lease, (2) renew a lease, [(3) change a lease], (4) break a lease and (5) release the lease

        SharedKeyAuthorization := StorageServiceAuthorization.CreateSharedKey(AzuriteTestLibrary.GetAccessKey());

        ContainerName := ABSTestLibrary.GetContainerName();
        BlobName := ABSTestLibrary.GetBlobName();
        BlobContent := ABSTestLibrary.GetSampleTextBlobContent();

        ABSContainerClient.Initialize(AzuriteTestLibrary.GetStorageAccountName(), SharedKeyAuthorization);
        ABSContainerClient.SetBaseUrl(AzuriteTestLibrary.GetBlobStorageBaseUrl());

        ABSContainerClient.CreateContainer(ContainerName);

        ABSBlobClient.Initialize(AzuriteTestLibrary.GetStorageAccountName(), ContainerName, SharedKeyAuthorization);
        ABSBlobClient.SetBaseUrl(AzuriteTestLibrary.GetBlobStorageBaseUrl());

        // Create blob for this test
        Response := ABSBlobClient.PutBlobBlockBlobText(BlobName, BlobContent);
        Assert.IsTrue(Response.IsSuccessful(), 'Operation PutBlobBlockBlob failed');

        // [1st] Acquire Lease on Blob
        Response := ABSBlobClient.AcquireLease(BlobName, 60, LeaseId);
        Assert.IsTrue(Response.IsSuccessful(), 'Operation LeaseAcquire failed');
        Assert.IsFalse(IsNullGuid(LeaseId), 'Operation LeaseAcquire failed (no LeaseId returned)');

        // [2nd] Renew Lease on Blob
        Response := ABSBlobClient.RenewLease(BlobName, LeaseId);
        Assert.IsTrue(Response.IsSuccessful(), 'Operation LeaseRenew failed');

        // This part works when testing against a "real" Azure Storage and not Azurite
        if (AzuriteTestLibrary.GetStorageAccountName() <> 'devstoreaccount1') then begin // "devstoreaccount1" is the hardcoded name for Azurite test-account
            // [3rd] Change Lease on Blob
            ProposedLeaseId := CreateGuid();
            Response := ABSBlobClient.ChangeLease(BlobName, LeaseId, ProposedLeaseId);
            Assert.IsTrue(Response.IsSuccessful(), 'Operation LeaseChange failed');
            Assert.IsFalse(IsNullGuid(LeaseId), 'Operation LeaseChange failed (no LeaseId returned)');
        end;

        // [4th] Break Lease on Blob
        Response := ABSBlobClient.BreakLease(BlobName, LeaseId);
        Assert.IsTrue(Response.IsSuccessful(), 'Operation LeaseBreak failed');

        // [5th] Release Lease on Blob
        Response := ABSBlobClient.ReleaseLease(BlobName, LeaseId);
        Assert.IsTrue(Response.IsSuccessful(), 'Operation LeaseRelease failed');

        // Clean-up
        ABSContainerClient.DeleteContainer(ContainerName);
    end;

    var
        Assert: Codeunit "Library Assert";
        ABSBlobClient: Codeunit "ABS Blob Client";
        ABSContainerClient: Codeunit "ABS Container Client";
        StorageServiceAuthorization: Codeunit "Storage Service Authorization";
        ABSTestLibrary: Codeunit "ABS Test Library";
        AzuriteTestLibrary: Codeunit "Azurite Test Library";
        SharedKeyAuthorization: Interface "Storage Service Authorization";
}<|MERGE_RESOLUTION|>--- conflicted
+++ resolved
@@ -87,9 +87,7 @@
         ABSContainerClient.DeleteContainer(ContainerName);
     end;
 
-<<<<<<< HEAD
-    [Test]
-=======
+    [Test]
     procedure GetBlockBlobTagsTest()
     var
         ABSOperationResponse: Codeunit "ABS Operation Response";
@@ -234,7 +232,7 @@
         ABSContainerClient.DeleteContainer(ContainerName);
     end;
 
->>>>>>> cb70a9d0
+    [Test]
     procedure LeaseBlobTest()
     var
         Response: Codeunit "ABS Operation Response";
