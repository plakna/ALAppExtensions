{
    "id":  "7ee341f8-c6f1-4676-94ba-8b835fec1f84",
    "name":  "BLOB Storage Test",
    "publisher":  "Microsoft",
    "brief":  "",
    "description":  "Tests for the BLOB Storage module",
    "version":  "21.0.0.0",
    "privacyStatement":  "https://go.microsoft.com/fwlink/?LinkId=724009",
    "EULA":  "https://go.microsoft.com/fwlink/?linkid=2009120",
    "help":  "",
    "url":  "https://go.microsoft.com/fwlink/?LinkId=724011",
    "logo":  "",
    "dependencies":  [
                         {
                             "id":  "e31ad830-3d46-472e-afeb-1d3d35247943",
                             "name":  "BLOB Storage",
                             "publisher":  "Microsoft",
                             "version":  "21.0.0.0"
                         },
                         {
                             "id":  "dd0be2ea-f733-4d65-bb34-a28f4624fb14",
                             "name":  "Library Assert",
                             "publisher":  "Microsoft",
                             "version":  "21.0.0.0"
                         },
                         {
                             "id":  "40860557-a18d-42ad-aecb-22b7dd80dc80",
                             "name":  "Permissions Mock",
                             "publisher":  "Microsoft",
                             "version":  "21.0.0.0"
                         },
                         {
                             "id":  "29a123a2-ce97-426c-881f-d1d5b914b5ca",
                             "name":  "Blob Storage Test Library",
                             "publisher":  "Microsoft",
<<<<<<< HEAD
                             "version":  "20.4.0.0"
                         },
                         {
                            "id": "e7320ebb-08b3-4406-b1ec-b4927d3e280b",
                            "publisher": "Microsoft",
                            "name": "Any",
                            "version": "20.4.0.0"
                          }
                    ],
=======
                             "version":  "21.0.0.0"
                         }
                     ],
>>>>>>> 589dc321
    "screenshots":  [

                    ],
    "platform":  "21.0.0.0",
    "idRanges":  [
                     {
                         "from":  135030,
                         "to":  135032
                     }
                 ],
    "target":  "OnPrem"
}<|MERGE_RESOLUTION|>--- conflicted
+++ resolved
@@ -33,8 +33,7 @@
                              "id":  "29a123a2-ce97-426c-881f-d1d5b914b5ca",
                              "name":  "Blob Storage Test Library",
                              "publisher":  "Microsoft",
-<<<<<<< HEAD
-                             "version":  "20.4.0.0"
+                             "version":  "21.0.0.0"
                          },
                          {
                             "id": "e7320ebb-08b3-4406-b1ec-b4927d3e280b",
@@ -43,11 +42,6 @@
                             "version": "20.4.0.0"
                           }
                     ],
-=======
-                             "version":  "21.0.0.0"
-                         }
-                     ],
->>>>>>> 589dc321
     "screenshots":  [
 
                     ],
