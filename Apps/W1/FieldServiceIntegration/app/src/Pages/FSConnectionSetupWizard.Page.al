// ------------------------------------------------------------------------------------------------
// Copyright (c) Microsoft Corporation. All rights reserved.
// Licensed under the MIT License. See License.txt in the project root for license information.
// ------------------------------------------------------------------------------------------------
namespace Microsoft.Integration.DynamicsFieldService;

using Microsoft.Integration.Dataverse;
using System.Environment;
using System.Environment.Configuration;
using System.Telemetry;
using System.Utilities;
using Microsoft.Integration.D365Sales;
using System.Globalization;

page 6613 "FS Connection Setup Wizard"
{
    Caption = 'Dynamics 365 Field Service Integration Setup';
    PageType = NavigatePage;
    SourceTable = "FS Connection Setup";
    SourceTableTemporary = true;

    layout
    {
        area(content)
        {
            group(BannerStandard)
            {
                Caption = '';
                Editable = false;
                Visible = TopBannerVisible and not CredentialsStepVisible;
#pragma warning disable AA0100
                field("MediaResourcesStandard.""Media Reference"""; MediaResourcesStandard."Media Reference")
#pragma warning restore AA0100
                {
                    ApplicationArea = Suite;
                    Editable = false;
                    ShowCaption = false;
                }
            }
            group(BannerDone)
            {
                Caption = '';
                Editable = false;
                Visible = TopBannerVisible and CredentialsStepVisible;
#pragma warning disable AA0100
                field("MediaResourcesDone.""Media Reference"""; MediaResourcesDone."Media Reference")
#pragma warning restore AA0100
                {
                    ApplicationArea = Suite;
                    Editable = false;
                    ShowCaption = false;
                }
            }
            group(Step1)
            {
                Visible = FirstStepVisible;
                group("Welcome to Dynamics 365 Connection Setup")
                {
                    Caption = 'Welcome to Dynamics 365 Field Service Connection Setup';
                    group(Control23)
                    {
                        InstructionalText = 'You can set up a Dynamics 365 Field Service connection to enable seamless coupling of data.';
                        ShowCaption = false;
                    }
                    group(Control21)
                    {
                        InstructionalText = 'Start by specifying the URL to your Dynamics 365 Field Service solution, such as https://mycrm.crm4.dynamics.com';
                        ShowCaption = false;
                    }
                    field(ServerAddress; Rec."Server Address")
                    {
                        ApplicationArea = Suite;
                        Editable = ConnectionStringFieldsEditable;
                        ToolTip = 'Specifies the URL of the environment that hosts the Dynamics 365 Field Service solution that you want to connect to.';

                        trigger OnValidate()
                        var
                            CRMIntegrationManagement: Codeunit "CRM Integration Management";
                        begin
                            CRMIntegrationManagement.CheckModifyCRMConnectionURL(Rec."Server Address");
                        end;
                    }
                    group(Control9)
                    {
                        InstructionalText = 'Once coupled, you can work with and synchronize data types that are common to both services, such as work order products, work order services, customer assets and bookable resources, and keep the data up-to-date in both locations.';
                        ShowCaption = false;
                    }
                }
            }
            group(Step2)
            {
                Caption = '';
                Visible = CredentialsStepVisible;
                group("Step2.1")
                {
                    Caption = '';
                    InstructionalText = 'Specify the user that will be used for synchronization between the two services.';
                    Visible = IsUserNamePasswordVisible;
                    field(Email; Rec."User Name")
                    {
                        ApplicationArea = Suite;
                        Caption = 'Email';
                        ExtendedDatatype = EMail;
                        Editable = ConnectionStringFieldsEditable;
                        ToolTip = 'Specifies the user name of a Dynamics 365 Field Service account.';
                    }
                    field(Password; Password)
                    {
                        ApplicationArea = Suite;
                        Caption = 'Password';
                        ExtendedDatatype = Masked;
                        Editable = ConnectionStringFieldsEditable;
                        ToolTip = 'Specifies the password of a Dynamics 365 Field Service user account.';

                        trigger OnValidate()
                        begin
                            PasswordSet := true;
                        end;
                    }
                }
                group(Control22)
                {
                    InstructionalText = 'This account must be a valid user in Dynamics 365 Field Service that does not have the System Administrator role.';
                    ShowCaption = false;
                    Visible = IsUserNamePasswordVisible;
                }
                group(Control20)
                {
                    InstructionalText = 'To enable the connection, fill out the settings below and choose Finish. You may be asked to specify an administrative user account in Dynamics 365 Field Service.';
                    ShowCaption = false;

                    field("Job Journal Template"; Rec."Job Journal Template")
                    {
                        ApplicationArea = Suite;
                        ShowMandatory = true;
                        ToolTip = 'Specifies the project journal template in which project journal lines will be created and coupled to work order products and work order services.';
                        Editable = EditableProjectSettings;
                    }
                    field("Job Journal Batch"; Rec."Job Journal Batch")
                    {
                        ApplicationArea = Suite;
                        ShowMandatory = true;
                        ToolTip = 'Specifies the project journal batch in which project journal lines will be created and coupled to work order products and work order services.';
                        Editable = EditableProjectSettings;
                    }
                    field("Hour Unit of Measure"; Rec."Hour Unit of Measure")
                    {
                        ApplicationArea = Suite;
                        ShowMandatory = true;
                        ToolTip = 'Specifies the unit of measure that corresponds to the ''hour'' unit that is used on Dynamics 365 Field Service bookable resources.';
                    }
                    field("Line Synch. Rule"; Rec."Line Synch. Rule")
                    {
                        ApplicationArea = Suite;
                        ToolTip = 'Specifies when to synchronize work order products and work order services.';
                        Editable = EditableProjectSettings;
                    }
                    field("Line Post Rule"; Rec."Line Post Rule")
                    {
                        ApplicationArea = Suite;
                        ToolTip = 'Specifies when to post project journal lines that are coupled to work order products and work order services.';
                        Editable = EditableProjectSettings;
                    }
                    field("Integration Type"; Rec."Integration Type")
                    {
                        ApplicationArea = Service;
                        ToolTip = 'Specifies the type of integration between Business Central and Dynamics 365 Field Service.';

                        trigger OnValidate()
                        begin
                            UpdateIntegrationTypeEditable();
                        end;
                    }
                }
                group("Advanced Settings")
                {
                    Caption = 'Advanced Settings';
                    Visible = false;
                    field(ImportFSSolution; ImportSolution)
                    {
                        ApplicationArea = Suite;
                        Caption = 'Import Dynamics 365 Field Service Integration Solution';
                        Enabled = ImportFSSolutionEnabled;
                        ToolTip = 'Specifies that the solution required for integration with Dynamics 365 Field Service will be imported.';
                    }
                    field(EnableFSConnection; EnableFSConnection)
                    {
                        ApplicationArea = Suite;
                        Caption = 'Enable Dynamics 365 Field Service Connection';
                        Enabled = EnableFSConnectionEnabled;
                        ToolTip = 'Specifies if the connection to Dynamics 365 Field Service will be enabled.';
                    }
                    field(SDKVersion; Rec."Proxy Version")
                    {
                        ApplicationArea = Suite;
                        AssistEdit = true;
                        Caption = 'Dynamics 365 SDK Version';
                        Editable = false;
                        ToolTip = 'Specifies the Microsoft Dynamics 365 (CRM) software development kit version that is used to connect to Dynamics 365 Field Service.';

                        trigger OnAssistEdit()
                        var
                            TempStack: Record TempStack temporary;
                        begin
                            if Page.RunModal(Page::"SDK Version List", TempStack) = Action::LookupOK then begin
                                Rec."Proxy Version" := TempStack.StackOrder;
                                CurrPage.Update(true);
                            end;
                        end;
                    }
                }
            }
            group(Step3)
            {
                Visible = ItemAvailabilityStepVisible;
                Caption = '';

                group(Control24)
                {
                    Caption = 'SET UP VIRTUAL TABLES';
                    InstructionalText = 'Set up Business Central Virtual Tables app in a Dataverse environment to allow Business Central to send business events to Dataverse.';
                }
                group(Control25)
                {
                    InstructionalText = 'Use the link below to go to AppSource and get the the Business Central Virtual Table app, so you can install it in your Dataverse environment. To refresh status after you install, click back and next.';
                    ShowCaption = false;

                    field("Enable Invt. Availability"; Rec."Enable Invt. Availability")
                    {
                        ApplicationArea = Suite;
                        Enabled = VirtualTableAppInstalled;
                        ToolTip = 'Specifies if the Field Service users will be able to pull information about inventory availability by location from Business Central. This is available only if Virtual Table app is installed.';
                    }

                    field(InstallVirtualTableApp; VirtualTableAppInstallTxt)
                    {
                        ApplicationArea = All;
                        Editable = false;
                        ShowCaption = false;
                        Caption = ' ';
                        ToolTip = 'Get the Business Central Virtual Table app from Microsoft AppSource.';

                        trigger OnDrillDown()
                        begin
                            Hyperlink(GetVirtualTablesAppSourceLink());
                        end;
                    }
                }
                group(Control26)
                {
                    Visible = VirtualTableAppInstalled;
                    ShowCaption = false;

                    field(VirtualTableAppInstalledLbl; VirtualTableAppInstalledTxt)
                    {
                        ApplicationArea = Suite;
                        ToolTip = 'Indicates whether the Business Central Virtual Table app is installed in the Dataverse environment.';
                        Caption = 'The Business Central Virtual Table app is installed.';
                        Editable = false;
                        ShowCaption = false;
                        Style = Favorable;
                    }
                }
                group(Control64)
                {
                    Visible = not VirtualTableAppInstalled;
                    ShowCaption = false;

                    field(VirtualTableAppNotInstalledLbl; VirtualTableAppNotInstalledTxt)
                    {
                        ApplicationArea = Suite;
                        Tooltip = 'Indicates that the Business Central Virtual Table app is not installed in the Dataverse environment.';
                        Caption = 'The Business Central Virtual Table app is not installed.';
                        Editable = false;
                        ShowCaption = false;
                        Style = Ambiguous;
                    }
                }
                group(Control28)
                {
                    InstructionalText = 'Choose Refresh to enable above toggle when Business Central Virtual Table app is installed.';
                    ShowCaption = false;
                }
            }
        }
    }

    actions
    {
        area(processing)
        {
            action(ActionBack)
            {
                ApplicationArea = Basic, Suite;
                Caption = 'Back';
                Enabled = BackActionEnabled;
                Image = PreviousRecord;
                InFooterBar = true;

                trigger OnAction()
                begin
                    NextStep(true);
                end;
            }
            action(ActionNext)
            {
                ApplicationArea = Basic, Suite;
                Caption = 'Next';
                Enabled = NextActionEnabled;
                Image = NextRecord;
                InFooterBar = true;

                trigger OnAction()
                begin
                    if (Step = Step::Start) and (Rec."Server Address" = '') then
                        Error(CRMURLShouldNotBeEmptyErr, CRMProductName.FSServiceName());
                    NextStep(false);
                end;
            }
            action(ActionAdvanced)
            {
                ApplicationArea = Basic, Suite;
                Caption = 'Advanced';
                Image = Setup;
                InFooterBar = true;
                Visible = false;

                trigger OnAction()
                begin
                    ShowAdvancedSettings := true;
                    AdvancedActionEnabled := false;
                    SimpleActionEnabled := true;
                end;
            }
            action(ActionSimple)
            {
                ApplicationArea = Basic, Suite;
                Caption = 'Simple';
                Image = Setup;
                InFooterBar = true;
                Visible = SimpleActionEnabled;

                trigger OnAction()
                begin
                    ShowAdvancedSettings := false;
                    AdvancedActionEnabled := true;
                    SimpleActionEnabled := false;
                end;
            }
            action(ActionRefresh)
            {
                ApplicationArea = Basic, Suite;
                Caption = 'Refresh';
                Image = Refresh;
                Visible = RefreshActionEnabled;
                InFooterBar = true;

                trigger OnAction()
                begin
                    VirtualTableAppInstalled := Rec.IsVirtualTablesAppInstalled();
                    Rec.SetupVirtualTables(VirtualTableAppInstalled);
                    CurrPage.Update(false);
                end;
            }
            action(ActionFinish)
            {
                ApplicationArea = Basic, Suite;
                Caption = 'Finish';
                Enabled = FinishActionEnabled;
                Image = Approve;
                InFooterBar = true;

                trigger OnAction()
                var
                    FeatureTelemetry: Codeunit "Feature Telemetry";
                    GuidedExperience: Codeunit "Guided Experience";
                begin
                    if Rec."Authentication Type" = Rec."Authentication Type"::Office365 then
                        if Rec."User Name" = '' then
                            Error(CRMSynchUserCredentialsNeededErr, CRMProductName.FSServiceName());

                    if not FinalizeSetup() then
                        exit;
                    Page.Run(Page::"FS Connection Setup");
                    GuidedExperience.CompleteAssistedSetup(ObjectType::Page, Page::"FS Connection Setup Wizard");
                    Commit();
                    FeatureTelemetry.LogUptake('0000MBD', 'Dynamics 365 Field Service', Enum::"Feature Uptake Status"::"Set up");
                    CurrPage.Close();
                end;
            }
        }
    }

    trigger OnInit()
    begin
        LoadTopBanners();
        SetVisibilityFlags();
    end;

    trigger OnOpenPage()
    var
        FSConnectionSetup: Record "FS Connection Setup";
        CRMConnectionSetup: Record "CRM Connection Setup";
        FeatureTelemetry: Codeunit "Feature Telemetry";
    begin
        FSConnectionSetup.EnsureCDSConnectionIsEnabled();
        FSConnectionSetup.EnsureCRMConnectionIsEnabled();
        CRMConnectionSetup.Get();
        FSConnectionSetup.LoadConnectionStringElementsFromCDSConnectionSetup();
        FeatureTelemetry.LogUptake('0000MBE', 'Dataverse', Enum::"Feature Uptake Status"::Discovered);
        FeatureTelemetry.LogUptake('0000MBF', 'Dynamics 365 Field Service', Enum::"Feature Uptake Status"::Discovered);

        Rec.Init();
        if FSConnectionSetup.Get() then begin
            Rec."Proxy Version" := FSConnectionSetup."Proxy Version";
            Rec."Authentication Type" := FSConnectionSetup."Authentication Type";
            Rec."Server Address" := FSConnectionSetup."Server Address";
            Rec."User Name" := FSConnectionSetup."User Name";
            Rec."User Password Key" := FSConnectionSetup."User Password Key";
            Rec."Job Journal Template" := FSConnectionSetup."Job Journal Template";
            Rec."Job Journal Batch" := FSConnectionSetup."Job Journal Batch";
            Rec."Hour Unit of Measure" := FSConnectionSetup."Hour Unit of Measure";
            Rec."Line Synch. Rule" := FSConnectionSetup."Line Synch. Rule";
            Rec."Line Post Rule" := FSConnectionSetup."Line Post Rule";
            if not FSConnectionSetup.GetPassword().IsEmpty() then
                Password := '**********';
            ConnectionStringFieldsEditable := false;
        end else begin
            InitializeDefaultAuthenticationType();
            InitializeDefaultProxyVersion();
        end;
        Rec.Insert();
        Step := Step::Start;
        EnableControls();
    end;

    trigger OnQueryClosePage(CloseAction: Action): Boolean
    var
        GuidedExperience: Codeunit "Guided Experience";
    begin
        if CloseAction = Action::OK then
            if GuidedExperience.AssistedSetupExistsAndIsNotComplete(ObjectType::Page, Page::"FS Connection Setup Wizard") then
                if not Confirm(ConnectionNotSetUpQst, false, CRMProductName.FSServiceName()) then
                    Error('');
    end;

    var
        MediaRepositoryStandard: Record "Media Repository";
        MediaRepositoryDone: Record "Media Repository";
        MediaResourcesStandard: Record "Media Resources";
        MediaResourcesDone: Record "Media Resources";
        CRMProductName: Codeunit "CRM Product Name";
        ClientTypeManagement: Codeunit "Client Type Management";
        Step: Option Start,Credentials,ItemAvailability,Finish;
        TopBannerVisible: Boolean;
        ConnectionStringFieldsEditable: Boolean;
        BackActionEnabled: Boolean;
        NextActionEnabled: Boolean;
        FinishActionEnabled: Boolean;
        RefreshActionEnabled: Boolean;
        FirstStepVisible: Boolean;
        CredentialsStepVisible: Boolean;
        ItemAvailabilityStepVisible: Boolean;
        EnableFSConnection: Boolean;
        ImportSolution: Boolean;
        EnableFSConnectionEnabled: Boolean;
        ImportFSSolutionEnabled: Boolean;
        ShowAdvancedSettings: Boolean;
        AdvancedActionEnabled: Boolean;
        SimpleActionEnabled: Boolean;
        IsUserNamePasswordVisible: Boolean;
        PasswordSet: Boolean;
        VirtualTableAppInstalled: Boolean;
        [NonDebuggable]
        Password: Text;
        EditableProjectSettings: Boolean;
        ConnectionNotSetUpQst: Label 'The %1 connection has not been set up.\\Are you sure you want to exit?', Comment = '%1 = CRM product name';
        CRMURLShouldNotBeEmptyErr: Label 'You must specify the URL of your %1 solution.', Comment = '%1 = CRM product name';
        CRMSynchUserCredentialsNeededErr: Label 'You must specify the credentials for the user account for synchronization with %1.', Comment = '%1 = CRM product name';
        Office365AuthTxt: Label 'AuthType=Office365', Locked = true;
        VirtualTableAppInstallTxt: Label 'Install Business Central Virtual Table app';
        VTAppSourceLinkTxt: Label 'https://appsource.microsoft.com/%1/product/dynamics-365/microsoftdynsmb.businesscentral_virtualentity', Locked = true;
        VirtualTableAppInstalledTxt: Label 'The Business Central Virtual Table app is installed.';
        VirtualTableAppNotInstalledTxt: Label 'The Business Central Virtual Table app is not installed.';

    local procedure LoadTopBanners()
    begin
        if MediaRepositoryStandard.Get('AssistedSetup-NoText-120px.png', Format(ClientTypeManagement.GetCurrentClientType())) and
           MediaRepositoryDone.Get('AssistedSetupDone-NoText-120px.png', Format(ClientTypeManagement.GetCurrentClientType()))
        then
            if MediaResourcesStandard.Get(MediaRepositoryStandard."Media Resources Ref") and
               MediaResourcesDone.Get(MediaRepositoryDone."Media Resources Ref")
            then
                TopBannerVisible := MediaResourcesDone."Media Reference".HasValue;
    end;

    local procedure SetVisibilityFlags()
    var
        CDSConnectionSetup: Record "CDS Connection Setup";
    begin
        IsUserNamePasswordVisible := true;

        if CDSConnectionSetup.Get() then
            if CDSConnectionSetup."Authentication Type" = CDSConnectionSetup."Authentication Type"::Office365 then
                if not CDSConnectionSetup."Connection String".Contains(Office365AuthTxt) then
                    IsUserNamePasswordVisible := false;
    end;

    local procedure NextStep(Backward: Boolean)
    begin
        if Backward then
            Step := Step - 1
        else
            Step := Step + 1;

        EnableControls();
    end;

    local procedure ResetControls()
    begin
        BackActionEnabled := false;
        NextActionEnabled := false;
        FinishActionEnabled := false;
        AdvancedActionEnabled := false;

        FirstStepVisible := false;
        CredentialsStepVisible := false;
        ItemAvailabilityStepVisible := false;

        ImportFSSolutionEnabled := true;
    end;

    local procedure EnableControls()
    begin
        ResetControls();

        case Step of
            Step::Start:
                ShowStartStep();
            Step::Credentials:
                ShowCredentialsStep();
            Step::ItemAvailability:
                ShowItemAvailabilityStep();
        end;
    end;

    local procedure ShowStartStep()
    begin
        BackActionEnabled := false;
        NextActionEnabled := true;
        FinishActionEnabled := false;
        FirstStepVisible := true;
        AdvancedActionEnabled := false;
        SimpleActionEnabled := false;
        RefreshActionEnabled := false;
    end;

    local procedure ShowCredentialsStep()
    var
        FSConnectionSetup: Record "FS Connection Setup";
    begin
        BackActionEnabled := true;
        NextActionEnabled := true;
        AdvancedActionEnabled := not ShowAdvancedSettings;
        SimpleActionEnabled := not AdvancedActionEnabled;
        CredentialsStepVisible := true;
        FinishActionEnabled := false;
        RefreshActionEnabled := false;

        EnableFSConnectionEnabled := Rec."Server Address" <> '';
        Rec."Authentication Type" := Rec."Authentication Type"::Office365;

        if FSConnectionSetup.Get() then begin
            EnableFSConnection := true;
            EnableFSConnectionEnabled := not FSConnectionSetup."Is Enabled";
            ImportSolution := true;
            if FSConnectionSetup."Is FS Solution Installed" then
                ImportFSSolutionEnabled := false;
            Rec."Integration Type" := FSConnectionSetup."Integration Type";
        end else begin
            if ImportFSSolutionEnabled then
                ImportSolution := true;
            if EnableFSConnectionEnabled then
                EnableFSConnection := true;
        end;

        UpdateIntegrationTypeEditable();
    end;

    local procedure ShowItemAvailabilityStep()
    begin
        BackActionEnabled := true;
        NextActionEnabled := false;
        FinishActionEnabled := true;
        FirstStepVisible := false;
        AdvancedActionEnabled := false;
        SimpleActionEnabled := false;
        RefreshActionEnabled := true;
        ItemAvailabilityStepVisible := true;
        VirtualTableAppInstalled := Rec.IsVirtualTablesAppInstalled();
        Rec.SetupVirtualTables(VirtualTableAppInstalled);
    end;

    local procedure FinalizeSetup(): Boolean
    var
        FSConnectionSetup: Record "FS Connection Setup";
        FSIntegrationMgt: Codeunit "FS Integration Mgt.";
        CDSIntegrationImpl: Codeunit "CDS Integration Impl.";
        AdminEmail: Text;
        AdminPassword: SecretText;
        AccessToken: SecretText;
        AdminADDomain: Text;
        ImportSolutionFailed: Boolean;
    begin
        if ImportSolution and ImportFSSolutionEnabled then begin
            case Rec."Authentication Type" of
                Rec."Authentication Type"::Office365:
                    CDSIntegrationImpl.GetAccessToken(Rec."Server Address", true, AccessToken);
                Rec."Authentication Type"::AD:
                    if not Rec.PromptForCredentials(AdminEmail, AdminPassword, AdminADDomain) then
                        exit(false);
                else
                    if not Rec.PromptForCredentials(AdminEmail, AdminPassword) then
                        exit(false);
            end;
            FSIntegrationMgt.ImportFSSolution(Rec."Server Address", Rec."User Name", AdminEmail, AdminPassword, AccessToken, AdminADDomain, Rec."Proxy Version", true, ImportSolutionFailed);
        end;
        if PasswordSet then
            FSConnectionSetup.UpdateFromWizard(Rec, Password)
        else
            FSConnectionSetup.UpdateFromWizard(Rec, FSConnectionSetup.GetPassword());

        if EnableFSConnection then
            FSConnectionSetup.EnableFSConnectionFromWizard();
        exit(true);
    end;

    local procedure InitializeDefaultAuthenticationType()
    begin
        Rec.Validate("Authentication Type", Rec."Authentication Type"::Office365);
    end;

    local procedure InitializeDefaultProxyVersion()
    var
        CRMIntegrationManagement: Codeunit "CRM Integration Management";
    begin
        Rec.Validate("Proxy Version", CRMIntegrationManagement.GetLastProxyVersionItem());
    end;

<<<<<<< HEAD
    local procedure UpdateIntegrationTypeEditable()
    begin
        EditableProjectSettings := Rec."Integration Type" in [Rec."Integration Type"::Project, Rec."Integration Type"::Both];
=======
    local procedure GetVirtualTablesAppSourceLink(): Text
    var
        UserSettingsRecord: Record "User Settings";
        Language: Codeunit Language;
        UserSettings: Codeunit "User Settings";
        LanguageID: Integer;
        CultureName: Text;
    begin
        UserSettings.GetUserSettings(Database.UserSecurityId(), UserSettingsRecord);
        LanguageID := UserSettingsRecord."Language ID";
        if (LanguageID = 0) then
            LanguageID := 1033; // Default to EN-US
        CultureName := Language.GetCultureName(LanguageID).ToLower();
        exit(Text.StrSubstNo(VTAppSourceLinkTxt, CultureName));
>>>>>>> 3639fa46
    end;
}
<|MERGE_RESOLUTION|>--- conflicted
+++ resolved
@@ -647,11 +647,11 @@
         Rec.Validate("Proxy Version", CRMIntegrationManagement.GetLastProxyVersionItem());
     end;
 
-<<<<<<< HEAD
     local procedure UpdateIntegrationTypeEditable()
     begin
         EditableProjectSettings := Rec."Integration Type" in [Rec."Integration Type"::Project, Rec."Integration Type"::Both];
-=======
+    end;
+
     local procedure GetVirtualTablesAppSourceLink(): Text
     var
         UserSettingsRecord: Record "User Settings";
@@ -666,6 +666,5 @@
             LanguageID := 1033; // Default to EN-US
         CultureName := Language.GetCultureName(LanguageID).ToLower();
         exit(Text.StrSubstNo(VTAppSourceLinkTxt, CultureName));
->>>>>>> 3639fa46
     end;
 }
