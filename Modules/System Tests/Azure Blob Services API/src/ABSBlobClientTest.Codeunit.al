// ------------------------------------------------------------------------------------------------
// Copyright (c) Microsoft Corporation. All rights reserved.
// Licensed under the MIT License. See License.txt in the project root for license information.
// ------------------------------------------------------------------------------------------------

codeunit 132920 "ABS Blob Client Test"
{
    Subtype = Test;

    [Test]
    procedure PutBlobBlockBlobStreamTest()
    var
        Response: Codeunit "ABS Operation Response";
        ContainerName, BlobName, BlobContent, NewBlobContent : Text;
    begin
        // [Scenarion] Given a storage account and a container, PutBlobBlockBlob operation succeeds and GetBlobAsText returns the content 

        SharedKeyAuthorization := StorageServiceAuthorization.CreateSharedKey(AzuriteTestLibrary.GetAccessKey());

        ContainerName := ABSTestLibrary.GetContainerName();
        BlobName := ABSTestLibrary.GetBlobName();
        BlobContent := ABSTestLibrary.GetSampleTextBlobContent();

        ABSContainerClient.Initialize(AzuriteTestLibrary.GetStorageAccountName(), SharedKeyAuthorization);
        ABSContainerClient.SetBaseUrl(AzuriteTestLibrary.GetBlobStorageBaseUrl());

        ABSContainerClient.CreateContainer(ContainerName);

        ABSBlobClient.Initialize(AzuriteTestLibrary.GetStorageAccountName(), ContainerName, SharedKeyAuthorization);
        ABSBlobClient.SetBaseUrl(AzuriteTestLibrary.GetBlobStorageBaseUrl());

        Response := ABSBlobClient.PutBlobBlockBlobText(BlobName, BlobContent);
        Assert.IsTrue(Response.IsSuccessful(), 'Operation PutBlobBlockBlob failed');

        Response := ABSBlobClient.GetBlobAsText(BlobName, NewBlobContent);
        Assert.IsTrue(Response.IsSuccessful(), 'Operation GetBlobAsText failed');

        Assert.AreEqual(BlobContent, NewBlobContent, 'Blob content mismatch');

        // Clean-up
        ABSContainerClient.DeleteContainer(ContainerName);
    end;

    [Test]
<<<<<<< HEAD
    procedure GetBlockBlobTagsTest()
    var
        Response: Codeunit "ABS Operation Response";
        Tags, NewTags : Dictionary of [Text, Text];
        ContainerName, BlobName, BlobContent : Text;
    begin
        // [SCENARIO] Given a storage account and a container, PutBlobBlockBlob operation succeeds and GetBlobAsText returns the content
        // [GIVEN] Shared Key Authorization
        SharedKeyAuthorization := StorageServiceAuthorization.CreateSharedKey(AzuriteTestLibrary.GetAccessKey());

        // [GIVEN] ABS Container 
        ContainerName := ABSTestLibrary.GetContainerName();
        ABSContainerClient.Initialize(AzuriteTestLibrary.GetStorageAccountName(), SharedKeyAuthorization);
        ABSContainerClient.SetBaseUrl(AzuriteTestLibrary.GetBlobStorageBaseUrl());
        Response := ABSContainerClient.CreateContainer(ContainerName);
        Assert.IsTrue(Response.IsSuccessful(), 'Operation CreateContainer failed');

        // [GIVEN] Block Blob
        BlobName := ABSTestLibrary.GetBlobName();
        BlobContent := ABSTestLibrary.GetSampleTextBlobContent();
        ABSBlobClient.Initialize(AzuriteTestLibrary.GetStorageAccountName(), ContainerName, SharedKeyAuthorization);
        ABSBlobClient.SetBaseUrl(AzuriteTestLibrary.GetBlobStorageBaseUrl());
        Response := ABSBlobClient.PutBlobBlockBlobText(BlobName, BlobContent);
        Assert.IsTrue(Response.IsSuccessful(), 'Operation PutBlobBlockBlob failed');

        // [GIVEN] Blob Tags
        Tags := ABSTestLibrary.GetBlobTags();

        // [WHEN] Tags are Set
        Response := ABSBlobClient.SetBlobTags(BlobName, Tags);
        Assert.IsTrue(Response.IsSuccessful(), 'Operation SetBlobTags failed');
        // [WHEN] Tags are Get
        Response := ABSBlobClient.GetBlobTags(BlobName, NewTags);
        Assert.IsTrue(Response.IsSuccessful(), 'Operation GetBlobTags failed');

        // [THEN] The get tags are equal to set tags 
        Assert.IsTrue(Assert.AreEqual(Tags, NewTags), 'Blob tag mismatch');
=======
    procedure LeaseBlobTest()
    var
        Response: Codeunit "ABS Operation Response";
        ContainerName, BlobName, BlobContent : Text;
        LeaseId: Guid;
        ProposedLeaseId: Guid;
    begin
        // [Scenarion] Given a storage account and a container, PutBlobBlockBlob operation succeeds and subsequent lease-operations
        // (1) create a lease, (2) renew a lease, [(3) change a lease], (4) break a lease and (5) release the lease

        SharedKeyAuthorization := StorageServiceAuthorization.CreateSharedKey(AzuriteTestLibrary.GetAccessKey());

        ContainerName := ABSTestLibrary.GetContainerName();
        BlobName := ABSTestLibrary.GetBlobName();
        BlobContent := ABSTestLibrary.GetSampleTextBlobContent();

        ABSContainerClient.Initialize(AzuriteTestLibrary.GetStorageAccountName(), SharedKeyAuthorization);
        ABSContainerClient.SetBaseUrl(AzuriteTestLibrary.GetBlobStorageBaseUrl());

        ABSContainerClient.CreateContainer(ContainerName);

        ABSBlobClient.Initialize(AzuriteTestLibrary.GetStorageAccountName(), ContainerName, SharedKeyAuthorization);
        ABSBlobClient.SetBaseUrl(AzuriteTestLibrary.GetBlobStorageBaseUrl());

        // Create blob for this test
        Response := ABSBlobClient.PutBlobBlockBlobText(BlobName, BlobContent);
        Assert.IsTrue(Response.IsSuccessful(), 'Operation PutBlobBlockBlob failed');

        // [1st] Acquire Lease on Blob
        Response := ABSBlobClient.AcquireLease(BlobName, 60, LeaseId);
        Assert.IsTrue(Response.IsSuccessful(), 'Operation LeaseAcquire failed');
        Assert.IsFalse(IsNullGuid(LeaseId), 'Operation LeaseAcquire failed (no LeaseId returned)');

        // [2nd] Renew Lease on Blob
        Response := ABSBlobClient.RenewLease(BlobName, LeaseId);
        Assert.IsTrue(Response.IsSuccessful(), 'Operation LeaseRenew failed');

        // This part works when testing against a "real" Azure Storage and not Azurite
        if (AzuriteTestLibrary.GetStorageAccountName() <> 'devstoreaccount1') then begin // "devstoreaccount1" is the hardcoded name for Azurite test-account
            // [3rd] Change Lease on Blob
            ProposedLeaseId := CreateGuid();
            Response := ABSBlobClient.ChangeLease(BlobName, LeaseId, ProposedLeaseId);
            Assert.IsTrue(Response.IsSuccessful(), 'Operation LeaseChange failed');
            Assert.IsFalse(IsNullGuid(LeaseId), 'Operation LeaseChange failed (no LeaseId returned)');
        end;

        // [4th] Break Lease on Blob
        Response := ABSBlobClient.BreakLease(BlobName, LeaseId);
        Assert.IsTrue(Response.IsSuccessful(), 'Operation LeaseBreak failed');

        // [5th] Release Lease on Blob
        Response := ABSBlobClient.ReleaseLease(BlobName, LeaseId);
        Assert.IsTrue(Response.IsSuccessful(), 'Operation LeaseRelease failed');
>>>>>>> 31000fa1

        // Clean-up
        ABSContainerClient.DeleteContainer(ContainerName);
    end;

    var
        Assert: Codeunit "Library Assert";
        ABSBlobClient: Codeunit "ABS Blob Client";
        ABSContainerClient: Codeunit "ABS Container Client";
        StorageServiceAuthorization: Codeunit "Storage Service Authorization";
        ABSTestLibrary: Codeunit "ABS Test Library";
        AzuriteTestLibrary: Codeunit "Azurite Test Library";
        SharedKeyAuthorization: Interface "Storage Service Authorization";
}<|MERGE_RESOLUTION|>--- conflicted
+++ resolved
@@ -42,7 +42,6 @@
     end;
 
     [Test]
-<<<<<<< HEAD
     procedure GetBlockBlobTagsTest()
     var
         Response: Codeunit "ABS Operation Response";
@@ -80,7 +79,8 @@
 
         // [THEN] The get tags are equal to set tags 
         Assert.IsTrue(Assert.AreEqual(Tags, NewTags), 'Blob tag mismatch');
-=======
+    end;
+
     procedure LeaseBlobTest()
     var
         Response: Codeunit "ABS Operation Response";
@@ -134,7 +134,6 @@
         // [5th] Release Lease on Blob
         Response := ABSBlobClient.ReleaseLease(BlobName, LeaseId);
         Assert.IsTrue(Response.IsSuccessful(), 'Operation LeaseRelease failed');
->>>>>>> 31000fa1
 
         // Clean-up
         ABSContainerClient.DeleteContainer(ContainerName);
