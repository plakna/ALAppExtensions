codeunit 4516 "OAuth2 SMTP Authentication" implements "SMTP Authentication"
{
    Access = Internal;

    var
        NoOAuth2ProviderErr: Label 'No extension provided the OAuth 2.0 authentication.';
        CouldNotAuthenticateErr: Label 'Could not authenticate. To resolve the problem, choose the Authenticate action on the SMTP Account page.';
        AuthenticationSuccessfulMsg: Label '%1 was authenticated.', Comment = '%1 - user email, for example, admin@domain.com';
        AuthenticationFailedMsg: Label 'Could not authenticate.';
<<<<<<< HEAD
        SMTP2NotAvailableMsg: Label 'The OAuth 2.0 authentication method is currently not available. Use either the Basic, NTLM, or Anonymous authentication method instead.';
=======
>>>>>>> 3510ab3e

    procedure Validate(var SMTPAccount: Record "SMTP Account");
    begin
        // do nothing
    end;

    [NonDebuggable]
    procedure Authenticate(SmtpClient: DotNet SmtpClient; SMTPAccount: Record "SMTP Account");
    var
        SMTPConnectorImpl: Codeunit "SMTP Connector Impl.";
        DotNetSaslMechanismOAuth2: DotNet SaslMechanismOAuth2;
        CancellationToken: DotNet CancellationToken;
        AccessToken: Text;
        UserName: Text;
    begin
        // Implement the OAuth 2.0 authentication for SMTP Setup in an Exchange Online mailbox is used.
        if SMTPAccount.Server = SMTPConnectorImpl.GetO365SmtpServer() then
            GetOAuth2Credentials(UserName, AccessToken)
        else
            OnSMTPOAuth2Authenticate(UserName, AccessToken, SMTPAccount.Server);

        if AccessToken = '' then
            Error(NoOAuth2ProviderErr);

        DotNetSaslMechanismOAuth2 := DotNetSaslMechanismOAuth2.SaslMechanismOAuth2(UserName, AccessToken);
        SmtpClient.Authenticate(DotNetSaslMechanismOAuth2, CancellationToken);
    end;

    /// <summary>
    /// Provide the credentials to authenticate using OAuth 2.0 for Exchange Online mailboxes.
    /// </summary>
    /// <param name="UserName">Authentication user name for SMTP client. Email address of the user who is attempting to authenticate.</param>
    /// <param name="AccessToken">Acquired access token for SMTP client.</param>
    [NonDebuggable]
    internal procedure GetOAuth2Credentials(var UserName: Text; var AccessToken: Text)
    var
        AzureAdMgt: Codeunit "Azure AD Mgt.";
    begin
        AccessToken := AzureAdMgt.GetAccessToken(AzureADMgt.GetO365Resource(), AzureADMgt.GetO365ResourceName(), true);
        if AccessToken = '' then
            Error(CouldNotAuthenticateErr);
        GetUserName(AccessToken, UserName);
    end;

    /// <summary>
    /// Authenticate the current user.
    /// Disregard the token cache and show the authentication dialog.
    /// </summary>
    [NonDebuggable]
    internal procedure AuthenticateWithOAuth2()
    var
        AzureAdMgt: Codeunit "Azure AD Mgt.";
        AzureADAccessDialog: Page "Azure AD Access Dialog";
        AuthorizationCode: Text;
        AccessToken: Text;
    begin
        AuthorizationCode := AzureADAccessDialog.GetAuthorizationCode(AzureADMgt.GetO365Resource(), AzureADMgt.GetO365ResourceName());
        if AuthorizationCode <> '' then
            AccessToken := AzureAdMgt.AcquireTokenByAuthorizationCode(AuthorizationCode, AzureADMgt.GetO365Resource());
    end;

    /// <summary>
    /// Verify if the current user is successfully authenticated.
    /// If there is token cache, it will be used. Otherwise, the authentication dialog will be shown.
    /// </summary>
    [NonDebuggable]
    internal procedure CheckOAuth2Authentication()
    var
        AzureAdMgt: Codeunit "Azure AD Mgt.";
        UserName: Text;
        AccessToken: Text;
    begin
        AccessToken := AzureAdMgt.GetAccessToken(AzureADMgt.GetO365Resource(), AzureADMgt.GetO365ResourceName(), true);
        if AccessToken <> '' then begin
            GetUserName(AccessToken, UserName);
            Message(AuthenticationSuccessfulMsg, UserName);
        end else
            Message(AuthenticationFailedMsg);
    end;

    /// <summary>
    /// Get user's email address by the access token.
    /// </summary>
    /// <param name="AccessToken">The access token for outlook.office.com</param>
    /// <param name="UserName">The email address of the user for whom the access token got acquired.</param>
    [NonDebuggable]
    [TryFunction]
    internal procedure GetUserName(AccessToken: Text; var UserName: Text)
    var
        Base64Convert: Codeunit "Base64 Convert";
        AccessTokenSections: List of [Text];
        AccessTokenBodyEncoded: Text;
        AccessTokenBodyDecoded: Text;
        JObject: JsonObject;
        JToken: JsonToken;
    begin
        // Access token consists of a header, body and signature
        AccessTokenSections := AccessToken.split('.');

        // Get the encoded body
        AccessTokenBodyEncoded := AccessTokenSections.Get(2);

        // Base64 encoded string should always have a length that is a multiple of 4
        while StrLen(AccessTokenBodyEncoded) mod 4 > 0 do
            AccessTokenBodyEncoded += '=';

        AccessTokenBodyDecoded := Base64Convert.FromBase64(AccessTokenBodyEncoded);
        JObject.ReadFrom(AccessTokenBodyDecoded);
        JObject.Get('unique_name', JToken);
        UserName := JToken.AsValue().AsText();
    end;

    /// <summary>
    /// Provide the credentials for SMTP Setup to authenticate using OAuth 2.0.
    /// </summary>
    /// <param name="UserName">Authentication user name for SMTP client. Email address of the user who is attempting to authenticate.</param>
    /// <param name="AccessToken">Acquired access token for SMTP client.</param>
    /// <param name="SMTPServer">The SMTP server of the SMTP setup.</param>
    [IntegrationEvent(false, false)]
    [NonDebuggable]
    local procedure OnSMTPOAuth2Authenticate(var UserName: Text; var AccessToken: Text; SMTPServer: Text)
    begin
    end;
}<|MERGE_RESOLUTION|>--- conflicted
+++ resolved
@@ -7,10 +7,7 @@
         CouldNotAuthenticateErr: Label 'Could not authenticate. To resolve the problem, choose the Authenticate action on the SMTP Account page.';
         AuthenticationSuccessfulMsg: Label '%1 was authenticated.', Comment = '%1 - user email, for example, admin@domain.com';
         AuthenticationFailedMsg: Label 'Could not authenticate.';
-<<<<<<< HEAD
         SMTP2NotAvailableMsg: Label 'The OAuth 2.0 authentication method is currently not available. Use either the Basic, NTLM, or Anonymous authentication method instead.';
-=======
->>>>>>> 3510ab3e
 
     procedure Validate(var SMTPAccount: Record "SMTP Account");
     begin
